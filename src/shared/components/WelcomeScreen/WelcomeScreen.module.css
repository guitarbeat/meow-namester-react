/* WelcomeScreen.module.css */

/* Additional global styles to ensure proper scrolling */

/* Using CSS containment and higher specificity instead of !important */
:global(body.welcome-page) {
  height: 100vh;
  min-height: 100vh;
  max-height: 100vh;
  padding: 0;
  margin: 0;

  /* Use CSS containment to isolate the welcome page */
  contain: layout style paint;
  overflow: hidden;
}

:global(body.welcome-page::-webkit-scrollbar) {
  /* Hide scrollbars for welcome screen */
  display: none;
}

/* Ensure html element can also scroll */
:global(html.welcome-page) {
  height: 100vh;
  padding: 0;
  margin: 0;

  /* Use CSS containment for better performance */
  contain: layout style;
  overflow: hidden;
}

.welcomeWrapper {
  position: fixed;
  top: 0;
  left: 0;
  z-index: 1000;
  display: flex;
  align-items: center;
  justify-content: center;
  width: 100vw;
  height: 100vh;
  min-height: 100vh;
  overflow: hidden;
  opacity: 0;
  transform: translateY(20px);
  transition:
    opacity 0.6s ease-out,
    transform 0.6s ease-out;
}

.welcomeWrapper.visible {
  opacity: 1;
  transform: translateY(0);
}

.welcomeWrapper.animating {
  opacity: 0;
  transform: translateY(-20px);
  transition:
    opacity 0.5s ease-in,
    transform 0.5s ease-in;
}

.welcomeWrapper.transitioning {
  opacity: 0.7;
  transform: scale(0.95);
  transition:
    opacity 0.8s ease-out,
    transform 0.8s ease-out;
}

.backgroundContainer {
  position: absolute;
  top: 0;
  left: 0;
  z-index: -2;
  width: 100%;
  height: 100%;
}

.backgroundImage {
  width: 100%;
  height: 100%;
  background-image: image-set(
    "/assets/images/IMG_5071.avif" type("image/avif"),
    "/assets/images/IMG_5071.webp" type("image/webp"),
    "/assets/images/IMG_5071.JPG" type("image/jpeg")
  );
  background-repeat: no-repeat;
  background-position: center;
  background-size: cover;
}

.overlay {
  position: absolute;
  top: 0;
  left: 0;
  z-index: -1;
  width: 100%;
  height: 100%;
  background: linear-gradient(
    135deg,
    rgb(0 0 0 / 70%) 0%,
    rgb(0 0 0 / 40%) 50%,
    rgb(0 0 0 / 80%) 100%
  );
}

/* Particle effects */
.particleContainer {
  position: absolute;
  top: 0;
  left: 0;
  z-index: 0;
  width: 100%;
  height: 100%;
  pointer-events: none;
}

.particle {
  position: absolute;
  background: radial-gradient(circle, #e8bf76, #f1a438);
  border-radius: 50%;
  animation: particleFloat 12s ease-in-out infinite;
  opacity: 0.3;
}

@keyframes particleFloat {
  0%,
  100% {
    transform: translateY(0) rotate(0deg);
  }

  25% {
    transform: translateY(-20px) rotate(90deg);
  }

  50% {
    transform: translateY(-10px) rotate(180deg);
  }

  75% {
    transform: translateY(-30px) rotate(270deg);
  }
}

/* Celebration effects */
.celebrationContainer {
  position: absolute;
  top: 0;
  left: 0;
  z-index: 1;
  width: 100%;
  height: 100%;
  pointer-events: none;
}

.confetti {
  position: absolute;
  width: 6px;
  height: 6px;
  background: linear-gradient(45deg, #e8bf76, #f1a438, #e74c3c, #3498db);
  animation: confettiFall 6s ease-in infinite;
  opacity: 0.4;
}

.confetti:nth-child(1) {
  left: 10%;
  background: #e8bf76;
  animation-delay: 0s;
}

.confetti:nth-child(2) {
  left: 30%;
  background: #f1a438;
  animation-delay: 0.5s;
}

.confetti:nth-child(3) {
  left: 50%;
  background: #e74c3c;
  animation-delay: 1s;
}

.confetti:nth-child(4) {
  left: 70%;
  background: #3498db;
  animation-delay: 1.5s;
}

.confetti:nth-child(5) {
  left: 90%;
  background: #9b59b6;
  animation-delay: 2s;
}

@keyframes confettiFall {
  0% {
    opacity: 1;
    transform: translateY(-100vh) rotate(0deg);
  }

  100% {
    opacity: 0;
    transform: translateY(100vh) rotate(720deg);
  }
}

.contentContainer {
  position: relative;
  z-index: 1;
  display: flex;
  flex-direction: column;
  width: 100%;
  min-width: 320px;
<<<<<<< HEAD
  max-width: min(90vw, 800px);
=======
  max-width: 100%;
>>>>>>> d2d42594
  max-height: 90vh;
  padding: clamp(1rem, 4vw, 3rem);
  overflow-y: auto;
  scroll-behavior: smooth;
  -webkit-overflow-scrolling: touch;
}

/* Flex Cards Container */
.cardsContainer {
  display: flex;
  flex-direction: column;
  gap: clamp(1.5rem, 3vw, 2.5rem);
  width: 100%;
}

/* Custom scrollbar for content container */
.contentContainer::-webkit-scrollbar {
  width: 6px;
}

.contentContainer::-webkit-scrollbar-track {
  background: rgb(255 255 255 / 10%);
  border-radius: 3px;
}

.contentContainer::-webkit-scrollbar-thumb {
  background: rgb(255 255 255 / 30%);
  border-radius: 3px;
}

.contentContainer::-webkit-scrollbar-thumb:hover {
  background: rgb(255 255 255 / 50%);
}

/* Card-specific styles */
.catImageCard {
  display: flex;
  justify-content: center;
  align-items: center;
  text-align: center;
  min-height: 200px;
}

.catNameCard {
  text-align: center;
  min-height: 180px;
}

.actionCard {
  text-align: center;
  min-height: 200px;
}

.actionCardCelebration {
  animation: actionCardCelebration 2s ease-in-out infinite;
}

@keyframes actionCardCelebration {
  0%, 100% {
    transform: scale(1);
  }
  50% {
    transform: scale(1.01);
  }
}

/* Legacy mainContent - now handled by cards */
.mainContent {
  display: flex;
  flex-direction: column;
  gap: 1.5rem;
  align-items: center;
  text-align: center;
}

.catImageContainer {
  position: relative;
  display: inline-block;
}

.catImage {
  position: relative;
  z-index: 2;
  width: clamp(80px, 15vw, 150px);
  height: clamp(80px, 15vw, 150px);
  object-fit: cover;
  border: 4px solid rgb(255 255 255 / 90%);
  border-radius: 50%;
  box-shadow: 0 8px 32px rgb(0 0 0 / 30%);
  transition: all 0.2s ease;
}

.catImage:hover {
  box-shadow: 0 12px 40px rgb(0 0 0 / 40%);
  transform: scale(1.05) rotate(5deg);
}

.catImageCelebration {
  animation: catCelebration 2s ease-in-out infinite;
}

@keyframes catCelebration {
  0%,
  100% {
    transform: scale(1) rotate(0deg);
  }

  25% {
    transform: scale(1.05) rotate(2deg);
  }

  50% {
    transform: scale(1.1) rotate(-2deg);
  }

  75% {
    transform: scale(1.05) rotate(1deg);
  }
}

.catImageGlow {
  position: absolute;
  inset: -10px;
  z-index: 1;
  background: radial-gradient(circle, rgb(232 191 118 / 15%), transparent 70%);
  border-radius: 50%;
  animation: glowPulse 6s ease-in-out infinite;
  opacity: 0.5;
}

@keyframes glowPulse {
  0%,
  100% {
    opacity: 0.5;
    transform: scale(1);
  }

  50% {
    opacity: 0.8;
    transform: scale(1.1);
  }
}

.catNameSection {
  display: flex;
  flex-direction: column;
  gap: 1rem;
  text-align: center;
}

.catNameTitle {
  position: relative;
  display: flex;
  gap: 0.5rem;
  align-items: center;
  justify-content: center;
  margin: 0;
  font-family: "Josefin Slab", serif;
  font-size: clamp(1.3rem, 3.5vw, 2.2rem);
  font-weight: 600;
  color: #fff;
  text-shadow: 1px 1px 2px rgb(0 0 0 / 80%);
}

.titleText {
  transition: all 0.3s ease;
}

.titleSparkle {
  font-size: 1.2em;
  animation: sparkle 4s ease-in-out infinite;
  opacity: 0.7;
}

.catNameTitleCelebration .titleText {
  animation: titleCelebration 1.5s ease-in-out infinite;
}

.catNameTitleCelebration .titleSparkle {
  animation: sparkleCelebration 1s ease-in-out infinite;
}

@keyframes sparkle {
  0%,
  100% {
    opacity: 0.7;
    transform: scale(1) rotate(0deg);
  }

  50% {
    opacity: 1;
    transform: scale(1.2) rotate(180deg);
  }
}

@keyframes sparkleCelebration {
  0%,
  100% {
    opacity: 1;
    transform: scale(1.2) rotate(0deg);
  }

  25% {
    opacity: 0.8;
    transform: scale(1.4) rotate(90deg);
  }

  50% {
    opacity: 1;
    transform: scale(1.6) rotate(180deg);
  }

  75% {
    opacity: 0.8;
    transform: scale(1.4) rotate(270deg);
  }
}

@keyframes titleCelebration {
  0%,
  100% {
    transform: scale(1);
  }

  50% {
    transform: scale(1.05);
  }
}


.catNameText {
  display: block;
  font-family: "Comic Neue", cursive;
  font-size: clamp(1.1rem, 2.5vw, 1.6rem);
  font-weight: 700;
  line-height: 1.3;
  color: #2c3e50;
  overflow-wrap: anywhere;
}

.catNameSubtext {
  margin: 0;
  font-size: clamp(0.85rem, 2vw, 1.1rem);
  line-height: 1.4;
  color: rgb(255 255 255 / 90%);
  text-shadow: 1px 1px 2px rgb(0 0 0 / 60%);
  transition: all 0.3s ease;
}

.catNameSubtextCelebration {
  color: rgb(232 191 118 / 95%);
  text-shadow:
    1px 1px 3px rgb(0 0 0 / 70%),
    0 0 10px rgb(232 191 118 / 30%);
  animation: subtextCelebration 2s ease-in-out infinite;
}

@keyframes subtextCelebration {
  0%,
  100% {
    transform: translateY(0);
  }

  50% {
    transform: translateY(-2px);
  }
}

/* Action section styles - now inside card */
.actionSection {
  position: relative;
  padding: clamp(1.5rem, 4vw, 2.5rem);
  overflow: hidden;
  text-align: center;
  background: linear-gradient(
    135deg,
    rgb(255 255 255 / 95%),
    rgb(248 250 252 / 95%)
  );
  border: 1px solid rgb(255 255 255 / 20%);
  border-radius: 25px;
  box-shadow:
    0 25px 50px rgb(0 0 0 / 25%),
    0 10px 20px rgb(0 0 0 / 10%);
  backdrop-filter: blur(15px);
  transition: all 0.4s cubic-bezier(0.175, 0.885, 0.32, 1.275);
}

.actionSection::before {
  position: absolute;
  top: 0;
  right: 0;
  left: 0;
  height: 3px;
  content: "";
  background: linear-gradient(
    90deg,
    #e8bf76,
    #f1a438,
    #e74c3c,
    #3498db,
    #9b59b6
  );
  background-size: 200% 100%;
  animation: gradientShift 3s ease-in-out infinite;
}

@keyframes gradientShift {
  0%,
  100% {
    background-position: 0% 50%;
  }

  50% {
    background-position: 100% 50%;
  }
}

.actionSectionCelebration {
  box-shadow:
    0 30px 60px rgb(232 191 118 / 20%),
    0 15px 30px rgb(0 0 0 / 15%);
  animation: actionSectionCelebration 2s ease-in-out infinite;
}

@keyframes actionSectionCelebration {
  0%,
  100% {
    transform: scale(1);
  }

  50% {
    transform: scale(1.01);
  }
}

.continueButton {
  position: relative;
  width: 100%;
  padding: clamp(1rem, 2.5vw, 1.5rem) clamp(1.5rem, 4vw, 2.5rem);
  margin-bottom: clamp(1rem, 2.5vw, 1.5rem);
  overflow: hidden;
  font-size: clamp(1rem, 2.5vw, 1.4rem);
  font-weight: 700;
  color: #fff;
  cursor: pointer;
  background: linear-gradient(135deg, #e74c3c, #c0392b, #a93226);
  border: none;
  border-radius: 20px;
  box-shadow:
    0 8px 25px rgb(231 76 60 / 40%),
    0 4px 10px rgb(0 0 0 / 20%);
  transition: all 0.2s ease;
  animation: pulseGlow 4s ease-in-out infinite;
}

.continueButton::before {
  position: absolute;
  top: 0;
  left: -100%;
  width: 100%;
  height: 100%;
  content: "";
  background: linear-gradient(
    90deg,
    transparent,
    rgb(255 255 255 / 20%),
    transparent
  );
  transition: left 0.6s ease;
}

.continueButton:hover::before {
  left: 100%;
}

.continueButtonCelebration {
  background: linear-gradient(135deg, #e8bf76, #f1a438, #e74c3c);
  box-shadow:
    0 12px 35px rgb(232 191 118 / 50%),
    0 6px 15px rgb(0 0 0 / 25%);
  animation: buttonCelebration 1.5s ease-in-out infinite;
}

@keyframes buttonCelebration {
  0%,
  100% {
    box-shadow:
      0 12px 35px rgb(232 191 118 / 50%),
      0 6px 15px rgb(0 0 0 / 25%);
    transform: scale(1);
  }

  50% {
    box-shadow:
      0 15px 40px rgb(232 191 118 / 60%),
      0 8px 20px rgb(0 0 0 / 30%);
    transform: scale(1.05);
  }
}

@keyframes pulseGlow {
  0%,
  100% {
    box-shadow: 0 6px 20px rgb(231 76 60 / 40%);
  }

  50% {
    box-shadow: 0 8px 25px rgb(231 76 60 / 60%);
  }
}

.continueButton:hover:not(:disabled) {
  background: linear-gradient(135deg, #c0392b, #a93226);
  box-shadow: 0 8px 25px rgb(231 76 60 / 50%);
  transform: translateY(-3px);
}

.continueButton:active:not(:disabled) {
  box-shadow: 0 4px 15px rgb(231 76 60 / 40%);
  transform: translateY(-1px);
}

.continueButton:disabled {
  cursor: not-allowed;
  opacity: 0.7;
  transform: none;
}

.buttonContent {
  position: relative;
  z-index: 2;
  display: flex;
  gap: 0.75rem;
  align-items: center;
  justify-content: center;
}

.buttonText {
  transition: all 0.3s ease;
}

.buttonEmoji {
  font-size: 1.3rem;
  transition: all 0.3s ease;
  animation: emojiBounce 4s ease-in-out infinite;
}

.buttonEmojiCelebration {
  animation: emojiCelebration 1s ease-in-out infinite;
}

@keyframes emojiBounce {
  0%,
  100% {
    transform: scale(1) rotate(0deg);
  }

  50% {
    transform: scale(1.1) rotate(10deg);
  }
}

@keyframes emojiCelebration {
  0%,
  100% {
    transform: scale(1.2) rotate(0deg);
  }

  25% {
    transform: scale(1.4) rotate(15deg);
  }

  50% {
    transform: scale(1.6) rotate(-10deg);
  }

  75% {
    transform: scale(1.4) rotate(5deg);
  }
}

.buttonGlow {
  position: absolute;
  inset: -2px;
  z-index: 1;
  background: linear-gradient(135deg, #e8bf76, #f1a438, #e74c3c);
  border-radius: 22px;
  opacity: 0;
  filter: blur(8px);
  transition: opacity 0.3s ease;
}

.continueButton:hover .buttonGlow {
  opacity: 0.6;
}

.continueButtonCelebration .buttonGlow {
  opacity: 0.8;
  animation: glowPulse 2s ease-in-out infinite;
}

.explanationText {
  padding: 1rem;
  background: rgb(52 152 219 / 10%);
  border: 1px solid rgb(52 152 219 / 20%);
  border-radius: 12px;
}

.explanationText p {
  margin: 0;
  font-size: 0.95rem;
  font-style: italic;
  line-height: 1.5;
  color: #2c3e50;
}

/* Enhanced Responsive Design */

/* Large screens and ultra-wide displays */
@media (width >= 1400px) {
  .contentContainer {
    max-width: min(80vw, 900px);
  }

  .cardsContainer {
    gap: clamp(2rem, 4vw, 3rem);
<<<<<<< HEAD
=======
    max-width: 100%;
    padding: clamp(2rem, 5vw, 4rem);
>>>>>>> d2d42594
  }

  .catImage {
    width: clamp(120px, 12vw, 180px);
    height: clamp(120px, 12vw, 180px);
  }

  /* Horizontal layout for large screens */
  .cardsContainer {
    display: grid;
    grid-template-columns: 1fr 2fr 1fr;
    gap: clamp(1.5rem, 3vw, 2.5rem);
    align-items: start;
  }

  .catImageCard {
    min-height: 250px;
  }

  .catNameCard {
    min-height: 250px;
  }

  .actionCard {
    min-height: 250px;
  }
}

/* Tablets and medium screens */
@media (width <= 1024px) and (width >= 769px) {
  .contentContainer {
<<<<<<< HEAD
    max-width: min(85vw, 700px);
=======
    max-width: 100%;
>>>>>>> d2d42594
    padding: clamp(1.5rem, 3vw, 2.5rem);
  }

  .cardsContainer {
    gap: clamp(1.25rem, 2.5vw, 2rem);
  }

  .catImageCard {
    min-height: 180px;
  }

  .catNameCard {
    min-height: 160px;
  }

  .actionCard {
    min-height: 180px;
  }
}

/* Mobile landscape and small tablets */
@media (width <= 768px) {
  .contentContainer {
<<<<<<< HEAD
    max-width: min(90vw, 500px);
=======
    gap: clamp(1.25rem, 2.5vw, 2rem);
    max-width: 100%;
>>>>>>> d2d42594
    padding: clamp(1rem, 3vw, 2rem);
  }

  .cardsContainer {
    gap: clamp(1.25rem, 2.5vw, 2rem);
  }

  .catImageCard {
    min-height: 160px;
  }

  .catNameCard {
    min-height: 140px;
  }

  .actionCard {
    min-height: 160px;
  }
}

/* Mobile-first improvements */
@media (width <= 768px) {
  /* Improve scrolling on mobile */
  .contentContainer {
    -webkit-overflow-scrolling: touch;
    overscroll-behavior: contain;
    scroll-padding-top: 1rem;
  }

  /* Enhanced touch targets for better mobile ergonomics */
  .interactiveName {
    min-width: 52px;
    min-height: 48px;
    padding: 10px 14px;
    font-weight: 600;
    font-size: clamp(1.2rem, 3.2vw, 1.4rem);
    border-radius: 12px;
    transition: all 0.2s cubic-bezier(0.4, 0, 0.2, 1);
  }

  .continueButton {
    min-height: 56px;
    font-weight: 700;
    letter-spacing: 0.5px;
    font-size: clamp(1.1rem, 3.2vw, 1.4rem);
    padding: 1rem 2rem;
    border-radius: 28px;
  }

  /* Improve text readability */
  .catNameText {
    font-weight: 700;
    line-height: 1.5;
  }

  .catNameSubtext {
    font-weight: 500;
    line-height: 1.6;
  }

  /* Enhanced mobile visual feedback with better micro-interactions */
  .interactiveName {
    -webkit-tap-highlight-color: rgb(232 191 118 / 30%);
    transition: all 0.2s cubic-bezier(0.4, 0, 0.2, 1);
    will-change: transform, box-shadow;
  }

  .interactiveName:active {
    transform: scale(0.95);
    box-shadow: 0 2px 8px rgb(232 191 118 / 40%);
  }

  .continueButton {
    -webkit-tap-highlight-color: rgb(231 76 60 / 30%);
    transition: all 0.2s cubic-bezier(0.4, 0, 0.2, 1);
    will-change: transform, box-shadow;
  }

  .continueButton:active {
    transform: scale(0.98);
    box-shadow: 0 4px 16px rgb(231 76 60 / 40%);
  }

  /* Improve button press feedback */
  .continueButton:active {
    background: linear-gradient(135deg, #c0392b, #a93226);
    box-shadow: 0 4px 15px rgb(231 76 60 / 40%);
    transform: scale(0.98);
  }

  /* Enhanced mobile spacing with better visual hierarchy */
  .mainContent {
    gap: clamp(2rem, 5vw, 3rem);
    padding: clamp(1rem, 3vw, 1.5rem);
  }

  .catNameSection {
    gap: clamp(1.25rem, 3vw, 1.75rem);
    padding: clamp(0.5rem, 2vw, 1rem);
  }

  /* Improved mobile content container */
  .contentContainer {
    gap: clamp(1.5rem, 4vw, 2.5rem);
    padding: clamp(1.25rem, 4vw, 2.5rem);
    max-width: 100%;
  }

  /* Enhanced mobile visual hierarchy */
  .catNameTitle {
    margin-bottom: 0.75rem;
  }


  .actionSection {
    margin-top: 1rem;
    box-shadow:
      0 10px 30px rgb(0 0 0 / 15%),
      0 4px 12px rgb(0 0 0 / 8%);
  }

  /* Enhanced mobile typography with better readability */
  .catNameTitle {
    font-size: clamp(1.5rem, 4.5vw, 2.6rem);
    font-weight: 700;
    line-height: 1.2;
    letter-spacing: -0.02em;
  }

  .catNameText {
    font-size: clamp(1.6rem, 4.5vw, 2.4rem);
    font-weight: 700;
    line-height: 1.4;
    letter-spacing: 0.01em;
  }

  .catNameSubtext {
    font-size: clamp(1rem, 2.8vw, 1.3rem);
    font-weight: 500;
    line-height: 1.6;
    letter-spacing: 0.005em;
  }

  .continueButton {
    font-size: clamp(1.2rem, 3.5vw, 1.6rem);
    font-weight: 700;
    letter-spacing: 0.02em;
  }
}

/* Mobile portrait - Enhanced mobile-first design */
@media (width <= 480px) {
  .contentContainer {
<<<<<<< HEAD
    max-width: 96vw;
=======
    gap: clamp(1.75rem, 4vw, 2.25rem);
    max-width: 100%;
>>>>>>> d2d42594
    padding: clamp(1.5rem, 4vw, 2.25rem);
    margin: 0 auto;
  }

  .cardsContainer {
    gap: clamp(1.25rem, 3vw, 1.75rem);
  }

  .catImageCard {
    min-height: 140px;
  }

  .catNameCard {
    min-height: 120px;
  }

  .actionCard {
    min-height: 140px;
  }

  .particle {
    width: 2px !important;
    height: 2px !important;
  }

  .confetti {
    width: 6px;
    height: 6px;
  }

  .catImageContainer {
    position: relative;
    margin-bottom: 1rem;
  }

  .catImage {
    width: clamp(100px, 20vw, 140px);
    height: clamp(100px, 20vw, 140px);
    border-width: 5px;
    box-shadow:
      0 8px 25px rgb(0 0 0 / 30%),
      0 4px 12px rgb(0 0 0 / 20%),
      0 0 0 1px rgb(255 255 255 / 20%);
    transition: all 0.3s cubic-bezier(0.4, 0, 0.2, 1);
  }

  .catImage:hover {
    transform: scale(1.05) rotate(2deg);
    box-shadow:
      0 12px 35px rgb(0 0 0 / 35%),
      0 6px 18px rgb(0 0 0 / 25%),
      0 0 0 2px rgb(255 255 255 / 30%);
  }

  .catNameTitle {
    margin-bottom: 0.75rem;
    font-size: clamp(1.3rem, 3.5vw, 2rem);
    font-weight: 700;
  }

  .titleSparkle {
    font-size: 1.2em;
    animation-duration: 1.5s;
  }


  .catNameText {
    font-size: clamp(1.5rem, 3.8vw, 2rem);
    font-weight: 700;
    line-height: 1.5;
  }

  .catNameSubtext {
    margin-top: 0.75rem;
    font-size: clamp(1rem, 2.5vw, 1.25rem);
    font-weight: 500;
    line-height: 1.6;
  }

  .actionSection {
    padding: clamp(1.75rem, 4.5vw, 2.75rem);
    border: 2px solid rgb(255 255 255 / 40%);
    border-radius: 28px;
    box-shadow:
      0 18px 45px rgb(0 0 0 / 25%),
      0 6px 18px rgb(0 0 0 / 15%),
      inset 0 1px 0 rgb(255 255 255 / 20%);
    backdrop-filter: blur(20px);
    transition: all 0.3s cubic-bezier(0.4, 0, 0.2, 1);
  }

  .actionSection:hover {
    transform: translateY(-1px);
    box-shadow:
      0 22px 55px rgb(0 0 0 / 30%),
      0 8px 22px rgb(0 0 0 / 20%),
      inset 0 1px 0 rgb(255 255 255 / 30%);
  }

  .continueButton {
    min-height: 60px;
    padding: clamp(1.25rem, 3.5vw, 1.75rem) clamp(2rem, 5vw, 2.75rem);
    font-size: clamp(1.2rem, 3.2vw, 1.5rem);
    font-weight: 700;
    letter-spacing: 0.02em;
    border-radius: 30px;
    box-shadow:
      0 12px 35px rgb(231 76 60 / 40%),
      0 4px 15px rgb(0 0 0 / 20%),
      inset 0 1px 0 rgb(255 255 255 / 20%);
    transition: all 0.3s cubic-bezier(0.4, 0, 0.2, 1);
  }

  .continueButton:hover {
    transform: translateY(-3px);
    box-shadow:
      0 16px 45px rgb(231 76 60 / 50%),
      0 6px 20px rgb(0 0 0 / 25%),
      inset 0 1px 0 rgb(255 255 255 / 30%);
  }

  .interactiveName {
    display: inline-flex;
    align-items: center;
    justify-content: center;
    min-width: 52px;
    min-height: 48px;
    padding: 10px 16px;
    margin: 0 3px;
    font-weight: 600;
    font-size: clamp(1.2rem, 3.2vw, 1.4rem);
    border: 2px solid transparent;
    border-radius: 12px;
    transition: all 0.2s cubic-bezier(0.4, 0, 0.2, 1);
    will-change: transform, box-shadow;
  }

  .interactiveName:hover {
    transform: translateY(-1px);
    box-shadow: 0 4px 12px rgb(232 191 118 / 30%);
  }

  .buttonContent {
    gap: 0.75rem;
  }

  .buttonEmoji {
    font-size: 1.3rem;
  }

  .explanationText {
    padding: 1rem;
    margin-top: 0.75rem;
    background: rgb(52 152 219 / 15%);
    border: 1px solid rgb(52 152 219 / 25%);
    border-radius: 15px;
  }

  .explanationText p {
    font-size: 0.95rem;
    font-weight: 500;
    line-height: 1.6;
  }

  /* Significantly reduce animations on mobile for better performance */
  .particle {
    animation: none;
    opacity: 0.1;
  }

  .confetti {
    animation: none;
    opacity: 0.2;
  }

  .catImageCelebration {
    animation: none;
  }

  .buttonEmoji {
    animation: none;
  }

  .titleSparkle {
    animation: none;
    opacity: 0.5;
  }

  .catImageGlow {
    animation: none;
    opacity: 0.2;
  }

  .buttonGlow {
    animation: none;
  }

  /* Improve touch interactions */
  .continueButton:active {
    box-shadow:
      0 4px 15px rgb(231 76 60 / 40%),
      0 2px 8px rgb(0 0 0 / 20%);
    transform: translateY(-2px) scale(0.96);
  }

  .interactiveName:active {
    background: linear-gradient(
      135deg,
      rgb(232 191 118 / 40%),
      rgb(241 164 56 / 40%)
    );
    border-color: rgb(232 191 118 / 60%);
    transform: scale(0.92);
  }

  /* Enhanced mobile visual effects */
  .catImageGlow {
    animation-duration: 2.5s;
  }

  .buttonGlow {
    animation-duration: 2s;
  }
}

/* Very small screens */
@media (width <= 320px) {
  .contentContainer {
<<<<<<< HEAD
    max-width: 98vw;
=======
    gap: 1.25rem;
    max-width: 100%;
>>>>>>> d2d42594
    padding: 1rem;
  }

  .cardsContainer {
    gap: 1rem;
  }

  .catImageCard {
    min-height: 120px;
  }

  .catNameCard {
    min-height: 100px;
  }

  .actionCard {
    min-height: 120px;
  }

  .catImage {
    width: 85px;
    height: 85px;
    border-width: 3px;
    box-shadow:
      0 4px 15px rgb(0 0 0 / 20%),
      0 2px 6px rgb(0 0 0 / 10%);
  }

  .catNameTitle {
    margin-bottom: 0.5rem;
    font-size: 1.4rem;
    font-weight: 700;
  }

  .catNameText {
    font-size: 1.5rem;
    font-weight: 700;
    line-height: 1.4;
  }


  .actionSection {
    padding: 1.25rem;
    border: 2px solid rgb(255 255 255 / 25%);
    border-radius: 20px;
    box-shadow:
      0 10px 25px rgb(0 0 0 / 15%),
      0 4px 10px rgb(0 0 0 / 8%);
  }

  .continueButton {
    min-height: 48px;
    padding: 1rem 1.5rem;
    font-size: 1.1rem;
    font-weight: 700;
    border-radius: 18px;
    box-shadow:
      0 6px 20px rgb(231 76 60 / 30%),
      0 2px 8px rgb(0 0 0 / 12%);
  }

  .interactiveName {
    min-width: 44px;
    min-height: 40px;
    padding: 8px 12px;
    font-size: 1.2rem;
    font-weight: 600;
    border-radius: 8px;
  }

  .explanationText {
    padding: 0.875rem;
    border-radius: 12px;
  }

  .explanationText p {
    font-size: 0.9rem;
    font-weight: 500;
    line-height: 1.5;
  }

  .catNameSubtext {
    font-size: 1rem;
    font-weight: 500;
    line-height: 1.5;
  }

  /* Enhanced touch targets for very small screens */
  .interactiveName {
    min-width: 40px;
    min-height: 36px;
  }

  .continueButton {
    min-height: 50px;
  }

  /* Better spacing */
  .mainContent {
    gap: 1.5rem;
  }

  .catNameSection {
    gap: 1rem;
  }
}

/* Tall screens (portrait orientation) */
@media (height <= 600px) and (orientation: portrait) {
  .contentContainer {
    gap: clamp(0.75rem, 2vh, 1.5rem);
    max-height: 95vh;
  }

  .catImage {
    width: clamp(60px, 12vh, 100px);
    height: clamp(60px, 12vh, 100px);
  }

  .catNameTitle {
    font-size: clamp(1rem, 2.5vh, 1.6rem);
  }

  .catNameText {
    font-size: clamp(0.95rem, 2vh, 1.3rem);
  }

  .continueButton {
    padding: clamp(0.75rem, 2vh, 1rem) clamp(1rem, 3vh, 1.5rem);
    font-size: clamp(0.9rem, 2vh, 1.1rem);
  }
}

/* Landscape orientation on mobile */
@media (height <= 500px) and (orientation: landscape) {
  .welcomeWrapper {
    align-items: flex-start;
    padding-top: 0.5vh;
  }

  .contentContainer {
    max-height: 96vh;
    padding: clamp(1rem, 2vh, 1.5rem);
  }

  .cardsContainer {
    display: grid;
    grid-template-columns: 1fr 2fr 1fr;
    gap: clamp(0.75rem, 2vh, 1.25rem);
    align-items: start;
  }

  .catImageCard {
    min-height: 120px;
  }

  .catNameCard {
    min-height: 120px;
  }

  .actionCard {
    min-height: 120px;
  }

  .catImage {
    width: clamp(70px, 14vh, 100px);
    height: clamp(70px, 14vh, 100px);
    border-width: 3px;
    box-shadow:
      0 4px 15px rgb(0 0 0 / 20%),
      0 2px 6px rgb(0 0 0 / 10%);
  }

  .catNameTitle {
    margin-bottom: 0.5rem;
    font-size: clamp(1.1rem, 2.8vh, 1.6rem);
    font-weight: 700;
  }


  .catNameText {
    font-size: clamp(1.3rem, 3.2vh, 1.7rem);
    font-weight: 700;
    line-height: 1.3;
  }

  .catNameSubtext {
    font-size: clamp(0.9rem, 2vh, 1.1rem);
    font-weight: 500;
    line-height: 1.4;
  }

  .actionSection {
    flex: 0 0 32%;
    padding: clamp(1.25rem, 3vh, 1.75rem);
    border: 2px solid rgb(255 255 255 / 25%);
    border-radius: 20px;
    box-shadow:
      0 8px 25px rgb(0 0 0 / 15%),
      0 3px 10px rgb(0 0 0 / 8%);
  }

  .continueButton {
    min-height: 44px;
    padding: clamp(0.875rem, 2.2vh, 1.125rem) clamp(1.25rem, 3.5vh, 1.75rem);
    font-size: clamp(1rem, 2.5vh, 1.2rem);
    font-weight: 700;
    border-radius: 16px;
    box-shadow:
      0 6px 20px rgb(231 76 60 / 30%),
      0 2px 8px rgb(0 0 0 / 12%);
  }

  .interactiveName {
    min-width: 42px;
    min-height: 38px;
    padding: 6px 8px;
    font-size: 1.1rem;
    font-weight: 600;
  }

  .explanationText {
    padding: 0.75rem;
    border-radius: 12px;
  }

  .explanationText p {
    font-size: 0.85rem;
    font-weight: 500;
    line-height: 1.4;
  }

  .buttonContent {
    gap: 0.5rem;
  }

  .buttonEmoji {
    font-size: 1.1rem;
  }
}

/* Enhanced mobile performance optimizations */
@media (width <= 768px) {
  /* Significantly reduce particle animations for mobile */
  .particle {
    animation: none;
    opacity: 0.1;
    will-change: auto;
  }

  /* Optimize animations for mobile with better performance */
  .catImageCelebration {
    animation-duration: 2s;
    will-change: transform;
  }

  .buttonEmoji {
    animation-duration: 2s;
    will-change: transform;
  }

  /* Optimized blur effects for mobile performance */
  .actionSection {
    backdrop-filter: blur(12px);
    will-change: transform, box-shadow;
  }

  .tooltipContent {
    backdrop-filter: blur(8px);
  }

  /* Enhanced mobile visual effects with better performance */
  .catImageGlow {
    animation-duration: 3s;
    will-change: transform, opacity;
  }

  .buttonGlow {
    animation-duration: 2.5s;
    will-change: opacity;
  }

  /* Optimize transforms for mobile */
  .interactiveName,
  .continueButton,
  .catImage {
    will-change: transform;
  }

  /* Reduce complex animations on mobile */
  .catImageGlow {
    animation-duration: 3s;
  }

  .buttonGlow {
    animation-duration: 2.5s;
  }

  /* Optimize box shadows for mobile */

  .actionSection {
    box-shadow:
      0 10px 25px rgb(0 0 0 / 15%),
      0 4px 10px rgb(0 0 0 / 8%);
  }

  .continueButton {
    box-shadow:
      0 6px 20px rgb(231 76 60 / 30%),
      0 2px 8px rgb(0 0 0 / 12%);
  }
}

/* Ultra-mobile performance optimizations with enhanced UX */
@media (width <= 480px) {
  /* Disable expensive effects on very small screens */
  .particleContainer {
    opacity: 0.05;
  }

  .celebrationContainer {
    opacity: 0.1;
  }

  /* Enhanced mobile visual hierarchy */
  .contentContainer {
    gap: clamp(1.5rem, 4vw, 2rem);
    padding: clamp(1.25rem, 4vw, 2rem);
    max-width: 100%;
  }

  .mainContent {
    gap: clamp(1.75rem, 5vw, 2.5rem);
  }

  .catNameSection {
    gap: clamp(1rem, 3vw, 1.5rem);
  }

  /* Disable all animations for ultra-mobile performance */
  .catImageGlow,
  .buttonGlow,
  .particle,
  .confetti,
  .titleSparkle,
  .buttonEmoji,
  .catImageCelebration,
  .buttonCelebration {
    animation: none !important;
  }

  /* Reduce backdrop blur for performance */
  .actionSection {
    backdrop-filter: blur(3px);
  }

  /* Optimize for low-end devices */
  .welcomeWrapper {
    contain: layout style paint;
  }

  .contentContainer {
    contain: layout style;
  }

  /* Enhanced mobile typography */
  .catNameTitle {
    text-shadow: 2px 2px 4px rgb(0 0 0 / 80%);
  }

  .catNameSubtext {
    text-shadow: 1px 1px 3px rgb(0 0 0 / 70%);
  }

  /* Better mobile contrast */

  .actionSection {
    background: linear-gradient(
      135deg,
      rgb(255 255 255 / 98%),
      rgb(248 250 252 / 98%)
    );
    border: 2px solid rgb(255 255 255 / 40%);
  }

  /* Improved mobile button styling */
  .continueButton {
    background: linear-gradient(135deg, #e74c3c, #c0392b, #a93226);
    box-shadow:
      0 6px 20px rgb(231 76 60 / 35%),
      0 2px 8px rgb(0 0 0 / 15%);
  }

  .continueButton:active {
    background: linear-gradient(135deg, #c0392b, #a93226);
    box-shadow:
      0 4px 15px rgb(231 76 60 / 40%),
      0 2px 6px rgb(0 0 0 / 20%);
  }
}

/* Accessibility and reduced motion support - Enhanced for better performance */
@media (prefers-reduced-motion: reduce) {
  .particle,
  .confetti,
  .catImageCelebration,
  .catNameTitleCelebration .titleSparkle,
  .catNameSubtextCelebration,
  .actionSectionCelebration,
  .continueButtonCelebration,
  .buttonEmoji,
  .buttonEmojiCelebration,
  .buttonGlow,
  .catImageGlow,
  .titleSparkle,
  .pulseGlow,
  .particleFloat,
  .confettiFall,
  .catCelebration,
  .sparkle,
  .sparkleCelebration,
  .titleCelebration,
  .subtextCelebration,
  .actionSectionCelebration,
  .buttonCelebration,
  .emojiBounce,
  .emojiCelebration,
  .glowPulse,
  .gradientShift {
    transition: none !important;
    animation: none !important;
  }

  .continueButton::before {
    display: none;
  }

  .particleContainer,
  .celebrationContainer {
    display: none;
  }

  /* Additional performance optimizations for reduced motion */
  .continueButton {
    animation: none !important;
  }
  
  .catImage {
    transition: none !important;
  }
  
  .interactiveName {
    transition: none !important;
  }
}

/* High contrast mode support */
/* stylelint-disable-next-line media-feature-name-value-no-unknown */
@media (prefers-contrast: high) {

  .actionSection {
    background: #fff;
    border: 3px solid #000;
  }

  .continueButton {
    border: 3px solid #000;
  }

  .interactiveName {
    color: #000;
    background: #fff;
    border: 2px solid #000;
  }

  .interactiveName:hover {
    color: #fff;
    background: #000;
  }
}

/* Enhanced focus indicators for better mobile accessibility */
.continueButton:focus-visible {
  outline: 3px solid #e8bf76;
  outline-offset: 3px;
  box-shadow: 0 0 0 6px rgb(232 191 118 / 20%);
}

.interactiveName:focus-visible {
  outline: 2px solid #e8bf76;
  outline-offset: 2px;
  box-shadow: 0 0 0 4px rgb(232 191 118 / 20%);
}

/* Enhanced mobile focus indicators */
@media (width <= 768px) {
  .continueButton:focus-visible {
    outline: 4px solid #e8bf76;
    outline-offset: 4px;
    box-shadow: 0 0 0 8px rgb(232 191 118 / 25%);
  }

  .interactiveName:focus-visible {
    outline: 3px solid #e8bf76;
    outline-offset: 3px;
    box-shadow: 0 0 0 6px rgb(232 191 118 / 25%);
  }
}

/* Enhanced touch device optimizations */
@media (hover: none) and (pointer: coarse) {
  .interactiveName:hover {
    background: linear-gradient(
      135deg,
      rgb(232 191 118 / 15%),
      rgb(241 164 56 / 15%)
    );
    border-color: rgb(232 191 118 / 30%);
    box-shadow: 0 2px 8px rgb(232 191 118 / 20%);
    transform: none;
  }

  .interactiveName:active {
    background: linear-gradient(
      135deg,
      rgb(232 191 118 / 50%),
      rgb(241 164 56 / 50%)
    );
    border-color: rgb(232 191 118 / 70%);
    box-shadow: 0 4px 16px rgb(232 191 118 / 40%);
    transform: scale(0.94);
  }

  .continueButton:hover {
    transform: none;
  }

  .continueButton:active {
    box-shadow:
      0 8px 25px rgb(231 76 60 / 50%),
      0 4px 15px rgb(0 0 0 / 25%);
    transform: translateY(-1px) scale(0.97);
  }

  .catImage:hover {
    transform: none;
  }

  .catImage:active {
    transform: scale(1.08) rotate(3deg);
  }


  .actionSection:hover {
    transform: none;
  }

  .actionSection:active {
    transform: translateY(-1px);
  }

  /* Improve touch targets for mobile */
  .interactiveName {
    min-width: 48px;
    min-height: 44px;
    padding: 10px 12px;
    border-radius: 10px;
  }

  .continueButton {
    min-height: 56px;
    border-radius: 22px;
  }

  /* Better spacing for touch */

  .actionSection {
    padding: clamp(1.75rem, 4.5vw, 2.75rem);
  }

  /* Enhanced mobile visual feedback */
  .interactiveName {
    -webkit-tap-highlight-color: rgb(232 191 118 / 30%);
    transition: all 0.15s ease;
  }

  .continueButton {
    -webkit-tap-highlight-color: rgb(231 76 60 / 30%);
    transition: all 0.15s ease;
  }

  /* Better mobile button styling */
  .continueButton {
    box-shadow:
      0 8px 25px rgb(231 76 60 / 35%),
      0 3px 10px rgb(0 0 0 / 15%);
  }

  .continueButton:active {
    box-shadow:
      0 4px 15px rgb(231 76 60 / 40%),
      0 2px 8px rgb(0 0 0 / 20%);
  }
}

/* Dark theme support */
:global(.dark-theme) .actionSection {
  background: linear-gradient(135deg, rgb(30 30 30 / 95%), rgb(40 40 40 / 95%));
  border-color: rgb(255 255 255 / 10%);
}


:global(.dark-theme) .catNameText {
  color: #ecf0f1;
}

:global(.dark-theme) .explanationText {
  background: rgb(52 152 219 / 15%);
  border-color: rgb(52 152 219 / 30%);
}

:global(.dark-theme) .explanationText p {
  color: #ecf0f1;
}

:global(.dark-theme) .particle {
  background: radial-gradient(circle, #f1a438, #e8bf76);
}

:global(.dark-theme) .buttonGlow {
  background: linear-gradient(135deg, #f1a438, #e8bf76, #e74c3c);
}

/* Progress indicator styles */
.progressContainer {
  position: fixed;
  top: 50%;
  left: 50%;
  z-index: 2000;
  display: flex;
  flex-direction: column;
  gap: 1rem;
  align-items: center;
  padding: 2rem;
  background: rgb(0 0 0 / 80%);
  border: 1px solid rgb(255 255 255 / 20%);
  border-radius: 15px;
  backdrop-filter: blur(10px);
  transform: translate(-50%, -50%);
  animation: progressFadeIn 0.5s ease-out;
}

@keyframes progressFadeIn {
  from {
    opacity: 0;
    transform: translate(-50%, -50%) scale(0.9);
  }

  to {
    opacity: 1;
    transform: translate(-50%, -50%) scale(1);
  }
}

.progressBar {
  position: relative;
  width: 200px;
  height: 6px;
  overflow: hidden;
  background: rgb(255 255 255 / 20%);
  border-radius: 3px;
}

.progressFill {
  height: 100%;
  background: linear-gradient(90deg, #e8bf76, #f1a438);
  border-radius: 3px;
  animation: progressFill 2s ease-in-out infinite;
}

@keyframes progressFill {
  0% {
    width: 0%;
  }

  50% {
    width: 70%;
  }

  100% {
    width: 100%;
  }
}

.progressText {
  margin: 0;
  font-size: 0.9rem;
  font-weight: 500;
  color: #fff;
  text-align: center;
}

/* Interactive name styles */
.interactiveName {
  position: relative;
  display: inline-flex;
  align-items: center;
  justify-content: center;
  min-width: 32px;
  min-height: 28px;
  padding: 3px 6px;
  margin: 0 1px;
  text-align: center;
  cursor: pointer;
  background: linear-gradient(
    135deg,
    rgb(232 191 118 / 10%),
    rgb(241 164 56 / 10%)
  );
  border: 1px solid transparent;
  border-radius: 5px;
  transition: all 0.3s ease;
}

.interactiveName:hover {
  color: #e8bf76;
  text-shadow: 0 1px 3px rgb(0 0 0 / 30%);
  background: linear-gradient(
    135deg,
    rgb(232 191 118 / 30%),
    rgb(241 164 56 / 30%)
  );
  border-color: rgb(232 191 118 / 50%);
  box-shadow: 0 4px 12px rgb(232 191 118 / 30%);
  transform: translateY(-1px);
}

.interactiveName:active {
  background: linear-gradient(
    135deg,
    rgb(232 191 118 / 40%),
    rgb(241 164 56 / 40%)
  );
  transform: scale(0.95);
}

.interactiveName::before {
  position: absolute;
  inset: 0;
  z-index: -1;
  content: "";
  background: linear-gradient(
    135deg,
    rgb(232 191 118 / 10%),
    rgb(241 164 56 / 10%)
  );
  border-radius: 4px;
  opacity: 0;
  transition: opacity 0.3s ease;
}

.interactiveName:hover::before {
  opacity: 1;
}

/* Add a subtle glow effect on hover */
.interactiveName:hover {
  animation: nameGlow 1.5s ease-in-out infinite;
}

@keyframes nameGlow {
  0%,
  100% {
    box-shadow: 0 4px 12px rgb(232 191 118 / 30%);
  }

  50% {
    box-shadow: 0 6px 16px rgb(232 191 118 / 50%);
  }
}<|MERGE_RESOLUTION|>--- conflicted
+++ resolved
@@ -215,11 +215,7 @@
   flex-direction: column;
   width: 100%;
   min-width: 320px;
-<<<<<<< HEAD
   max-width: min(90vw, 800px);
-=======
-  max-width: 100%;
->>>>>>> d2d42594
   max-height: 90vh;
   padding: clamp(1rem, 4vw, 3rem);
   overflow-y: auto;
@@ -747,11 +743,6 @@
 
   .cardsContainer {
     gap: clamp(2rem, 4vw, 3rem);
-<<<<<<< HEAD
-=======
-    max-width: 100%;
-    padding: clamp(2rem, 5vw, 4rem);
->>>>>>> d2d42594
   }
 
   .catImage {
@@ -783,11 +774,7 @@
 /* Tablets and medium screens */
 @media (width <= 1024px) and (width >= 769px) {
   .contentContainer {
-<<<<<<< HEAD
     max-width: min(85vw, 700px);
-=======
-    max-width: 100%;
->>>>>>> d2d42594
     padding: clamp(1.5rem, 3vw, 2.5rem);
   }
 
@@ -811,12 +798,7 @@
 /* Mobile landscape and small tablets */
 @media (width <= 768px) {
   .contentContainer {
-<<<<<<< HEAD
     max-width: min(90vw, 500px);
-=======
-    gap: clamp(1.25rem, 2.5vw, 2rem);
-    max-width: 100%;
->>>>>>> d2d42594
     padding: clamp(1rem, 3vw, 2rem);
   }
 
@@ -970,12 +952,7 @@
 /* Mobile portrait - Enhanced mobile-first design */
 @media (width <= 480px) {
   .contentContainer {
-<<<<<<< HEAD
     max-width: 96vw;
-=======
-    gap: clamp(1.75rem, 4vw, 2.25rem);
-    max-width: 100%;
->>>>>>> d2d42594
     padding: clamp(1.5rem, 4vw, 2.25rem);
     margin: 0 auto;
   }
@@ -1204,12 +1181,7 @@
 /* Very small screens */
 @media (width <= 320px) {
   .contentContainer {
-<<<<<<< HEAD
     max-width: 98vw;
-=======
-    gap: 1.25rem;
-    max-width: 100%;
->>>>>>> d2d42594
     padding: 1rem;
   }
 
