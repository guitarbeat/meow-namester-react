/**
 * @module Tournament
 * @description A React component that handles the tournament-style voting interface for cat names.
 * Provides a UI for comparing two names, with options for liking both or neither.
 */
/**
 * --- AUTO-GENERATED DOCSTRING ---
 * Table of content is automatically generated by Agent Docstrings v1.3.5
 *
 * Classes/Functions:
 *   - useEffect(() => (line 126)
 *   - if (Array.isArray(names) && names.length > 0) (line 127)
 *   - setRandomizedNames(shuffleArray([...names])); (line 128)
 *   - useEffect(() => (line 181)
 *   - return () => (line 189)
 *   - if (musicRef.current) (line 190)
 *   - if (audioRef.current) (line 194)
 *   - for (const effect of soundEffects) (line 209)
 *   - if (random < effect.weight) (line 210)
 *   - if (!isMuted && audioRef.current) (line 221)
 *   - useEffect(() => (line 234)
 *   - const playNewTrack = async () => (line 235)
 *   - if (musicRef.current) (line 237)
 *   - if (!isMuted) (line 243)
 *   - setAudioError(null); (line 247)
 *   - setAudioError("Unable to play background music. Click to try again."); (line 250)
 *   - playNewTrack(); (line 254)
 *   - setIsMuted((prev) => (line 258)
 *   - if (newMuted) (line 261)
 *   - if (musicRef.current) (line 262)
 *   - if (audioRef.current) (line 265)
 *   - setAudioError("Unable to play audio. Click to try again."); (line 270)
 *   - setCurrentTrack((prev) => (prev + 1) % musicTracks.length); (line 281)
 *   - if (audioError && !isMuted && musicRef.current) (line 285)
 *   - setAudioError("Unable to play audio. Click to try again."); (line 291)
 *   - useEffect(() => (line 297)
 *   - if (isError) (line 298)
 *   - setSelectedOption(null); (line 299)
 *   - setIsTransitioning(false); (line 300)
 *   - setIsProcessing(false); (line 301)
 *   - setIsRandomizing(false); (line 302)
 *   - useEffect(() => (line 308)
 *   - if (currentMatch) (line 309)
 *   - if (tournamentStateRef.current.isActive) (line 322)
 *   - setIsRandomizing(true); (line 326)
 *   - setIsTransitioning(true); (line 327)
 *   - setTimeout(() => (line 329)
 *   - setRandomizedNames(shuffleArray([...names])); (line 330)
 *   - setIsRandomizing(false); (line 331)
 *   - setIsTransitioning(false); (line 332)
 *   - if (option === "both") (line 341)
 *   - setLastMatchResult(resultMessage); (line 351)
 *   - setTimeout(() => setShowMatchResult(true), 500); (line 354)
 *   - setTimeout(() => setShowMatchResult(false), 2500); (line 356)
 *   - if (isProcessing || isTransitioning || isError) (line 362)
 *   - setIsProcessing(true); (line 367)
 *   - setIsTransitioning(true); (line 368)
 *   - playSound(); (line 370)
 *   - updateMatchResult(option); (line 371)
 *   - if (onVote && currentMatch) (line 375)
 *   - switch (option) (line 383)
 *   - setSelectedOption(null); (line 431)
 *   - setIsProcessing(false); (line 434)
 *   - setIsTransitioning(false); (line 437)
 *   - setIsProcessing(false); (line 440)
 *   - setIsTransitioning(false); (line 441)
 *   - if (isProcessing || isTransitioning) (line 447)
 *   - setSelectedOption(option); (line 452)
 *   - handleVoteWithAnimation(option); (line 455)
 *   - setIsProcessing(true); (line 460)
 *   - if (currentRatings && Object.keys(currentRatings).length > 0) (line 462)
 *   - setIsProcessing(false); (line 468)
 *   - useEffect(() => (line 473)
 *   - const handleKeyPress = (e) => (line 474)
 *   - if (isProcessing || isTransitioning) (line 475)
 *   - switch (e.key) (line 479)
 *   - setSelectedOption("left"); (line 481)
 *   - if (audioRef.current && !isMuted) (line 482)
 *   - setSelectedOption("right"); (line 488)
 *   - if (audioRef.current && !isMuted) (line 489)
 *   - if (selectedOption) (line 495)
 *   - handleVoteWithAnimation(selectedOption); (line 496)
 *   - handleVoteWithAnimation("both"); (line 500)
 *   - handleVoteWithAnimation("neither"); (line 503)
 *   - return () => window.removeEventListener("keydown", handleKeyPress); (line 511)
 *   - const MatchResult = () => (line 515)
 *   - if (!showMatchResult || !lastMatchResult) (line 516)
 *   - setVolume((prev) => (line 533)
 *   - if (audioRef.current && type === "effects") (line 535)
 *   - if (musicRef.current && type === "music") (line 538)
 *   - if (vote.result < -0.1) (line 550)
 *   - if (isError) (line 570)
 *   - if (!currentMatch) (line 585)
 *   - function Tournament(props) (line 728)
 * --- END AUTO-GENERATED DOCSTRING ---
 */

import React, {
  useState,
  useCallback,
  useEffect,
  useRef,
  useMemo,
} from "react";
import PropTypes from "prop-types";
import { useTournament } from "../../hooks/useTournament";
import { useToast } from "../../hooks/useToast";
// import { useKeyboardControls } from '../../hooks/useKeyboardControls';
import LoadingSpinner from "../LoadingSpinner/LoadingSpinner";
import ErrorBoundary from "../ErrorBoundary/ErrorBoundary";
import NameCard from "../NameCard/NameCard";
import InlineError from "../InlineError/InlineError";
import Bracket from "../Bracket/Bracket";
import TournamentControls from "./TournamentControls";
import styles from "./Tournament.module.css";
import { shuffleArray } from "../../utils/arrayUtils";

function TournamentContent({
  onComplete,
  existingRatings = {},
  names = [],
  onVote,
}) {
  const [randomizedNames, setRandomizedNames] = useState([]);

  const tournamentStateRef = useRef({ isActive: false });

  useEffect(() => {
    if (Array.isArray(names) && names.length > 0) {
      setRandomizedNames(shuffleArray([...names]));
    }
  }, [names]);

  const {
    currentMatch,
    handleVote,
    progress,
    roundNumber,
    currentMatchNumber,
    totalMatches,
    matchHistory = [],
    getCurrentRatings,
    isError,
  } = useTournament({
    names: randomizedNames.length > 0 ? randomizedNames : names,
    existingRatings,
    onComplete,
  });

  const [selectedOption, setSelectedOption] = useState(null);
  const [isTransitioning, setIsTransitioning] = useState(false);
  const [isProcessing, setIsProcessing] = useState(false);
  const [isMuted, setIsMuted] = useState(false);
  const [volume, setVolume] = useState({ music: 0.2, effects: 0.3 });
  const [audioError, setAudioError] = useState(null);
  const audioRef = useRef(null);
  const musicRef = useRef(null);
  const [currentTrack, setCurrentTrack] = useState(0);
  const [lastMatchResult, setLastMatchResult] = useState(null);
  const [showMatchResult, setShowMatchResult] = useState(false);
  const [showBracket, setShowBracket] = useState(false);
  const [showKeyboardHelp, setShowKeyboardHelp] = useState(false);
  const [showRoundTransition, setShowRoundTransition] = useState(false);
  const [nextRoundNumber, setNextRoundNumber] = useState(null);
  const [votingError, setVotingError] = useState(null);

  // Toast notifications
  const { showSuccess, showError } = useToast();

  const musicTracks = useMemo(
    () => [
      { path: "/sounds/AdhesiveWombat - Night Shade.mp3", name: "Night Shade" },
      { path: "/sounds/MiseryBusiness.mp3", name: "Misery Business" },
      { path: "/sounds/what-is-love.mp3", name: "What is Love" },
      {
        path: "/sounds/Lemon Demon - The Ultimate Showdown (8-Bit Remix).mp3",
        name: "Ultimate Showdown (8-Bit)",
      },
      { path: "/sounds/Main Menu 1 (Ruins).mp3", name: "Ruins" },
    ],
    [],
  );

  // Sound effects configuration with updated weights
  const soundEffects = useMemo(
    () => [
      { path: "/sounds/gameboy-pluck.mp3", weight: 0.5 },
      { path: "/sounds/wow.mp3", weight: 0.2 },
      { path: "/sounds/surprise.mp3", weight: 0.1 },
      { path: "/sounds/level-up.mp3", weight: 0.2 },
    ],
    [],
  );

  // Initialize audio only once
  useEffect(() => {
    audioRef.current = new Audio(soundEffects[0].path);
    audioRef.current.volume = volume.effects;

    musicRef.current = new Audio(musicTracks[0].path);
    musicRef.current.volume = volume.music;
    musicRef.current.loop = true;

    return () => {
      if (musicRef.current) {
        musicRef.current.pause();
        musicRef.current = null;
      }
      if (audioRef.current) {
        audioRef.current.pause();
        audioRef.current = null;
      }
    };
  }, [musicTracks, soundEffects, volume.effects, volume.music]);

  // Function to pick a random sound effect based on weights
  const getRandomSoundEffect = useCallback(() => {
    const totalWeight = soundEffects.reduce(
      (sum, effect) => sum + effect.weight,
      0,
    );
    let random = Math.random() * totalWeight;

    for (const effect of soundEffects) {
      if (random < effect.weight) {
        return effect.path;
      }
      random -= effect.weight;
    }

    return soundEffects[0].path; // Fallback to default sound
  }, [soundEffects]);

  const playSound = useCallback(() => {
    try {
      if (!isMuted && audioRef.current) {
        const soundEffect = getRandomSoundEffect();
        audioRef.current.src = soundEffect;
        audioRef.current.currentTime = 0;
        audioRef.current.volume = volume.effects;
        audioRef.current.play();
      }
    } catch (error) {
      console.error("Error playing sound effect:", error);
    }
  }, [isMuted, volume.effects, getRandomSoundEffect]);

  // Handle track changes
  useEffect(() => {
    const playNewTrack = async () => {
      try {
        if (musicRef.current) {
          musicRef.current.pause();
          musicRef.current.src = musicTracks[currentTrack].path;
          musicRef.current.volume = volume.music;
          musicRef.current.loop = true;

          if (!isMuted) {
            await musicRef.current.play();
          }
        }
        setAudioError(null);
      } catch (error) {
        console.error("Error playing audio:", error);
        setAudioError("Unable to play background music. Click to try again.");
      }
    };

    playNewTrack();
  }, [currentTrack, isMuted, volume.music, musicTracks]);

  const handleToggleMute = useCallback(() => {
    setIsMuted((prev) => {
      const newMuted = !prev;
      try {
        if (newMuted) {
          if (musicRef.current) {
            musicRef.current.pause();
          }
          if (audioRef.current) {
            audioRef.current.pause();
          }
        } else if (musicRef.current) {
          musicRef.current.play().catch(() => {
            setAudioError("Unable to play audio. Click to try again.");
          });
        }
      } catch (error) {
        console.error("Error toggling mute:", error);
      }
      return newMuted;
    });
  }, []);

  const handleNextTrack = useCallback(() => {
    setCurrentTrack((prev) => (prev + 1) % musicTracks.length);
  }, [musicTracks.length]);

  const retryAudio = useCallback(() => {
    if (audioError && !isMuted && musicRef.current) {
      musicRef.current
        .play()
        .then(() => setAudioError(null))
        .catch((error) => {
          console.error("Error retrying audio:", error);
          setAudioError("Unable to play audio. Click to try again.");
        });
    }
  }, [audioError, isMuted]);

  // Reset state when error occurs
  useEffect(() => {
    if (isError) {
      setSelectedOption(null);
      setIsTransitioning(false);
      setIsProcessing(false);

      tournamentStateRef.current.isActive = false;
    }
  }, [isError]);

  // Track tournament state
  useEffect(() => {
    if (currentMatch) {
      tournamentStateRef.current.isActive = true;
    }
  }, [currentMatch]);

  // Track match results and tournament progress
  const updateMatchResult = useCallback(
    (option) => {
      let resultMessage = "";
      if (option === "both") {
        resultMessage = `Both "${currentMatch.left.name}" and "${currentMatch.right.name}" advance!`;
      } else if (option === "left") {
        resultMessage = `"${currentMatch.left.name}" wins this round!`;
      } else if (option === "right") {
        resultMessage = `"${currentMatch.right.name}" wins this round!`;
      } else if (option === "neither") {
        resultMessage = "Match skipped";
      }

      setLastMatchResult(resultMessage);

      // Show result after a short delay
      setTimeout(() => setShowMatchResult(true), 500);
      // Hide result after 2 seconds
      setTimeout(() => setShowMatchResult(false), 2500);
      
      // Show success toast for voting
      showSuccess('Vote recorded successfully!', { duration: 3000 });
    },
    [currentMatch],
  );

  const handleVoteWithAnimation = useCallback(
    async (option) => {
      if (isProcessing || isTransitioning || isError) {
        return;
      }

      try {
        setIsProcessing(true);
        setIsTransitioning(true);

        playSound();
        updateMatchResult(option);

        const updatedRatings = await handleVote(option);

        if (onVote && currentMatch) {
          const leftName = currentMatch.left.name;
          const rightName = currentMatch.right.name;

          // Improved vote tracking logic
          let leftOutcome = "skip";
          let rightOutcome = "skip";

          switch (option) {
            case "left":
              leftOutcome = "win";
              rightOutcome = "loss";
              break;
            case "right":
              leftOutcome = "loss";
              rightOutcome = "win";
              break;
            case "both":
              leftOutcome = "win";
              rightOutcome = "win";
              break;
            case "neither":
              // Both remain 'skip'
              break;
          }

          const voteData = {
            match: {
              left: {
                name: leftName,
                id: currentMatch.left.id, // Make sure ID is included
                description: currentMatch.left.description || "",
                outcome: leftOutcome,
              },
              right: {
                name: rightName,
                id: currentMatch.right.id, // Make sure ID is included
                description: currentMatch.right.description || "",
                outcome: rightOutcome,
              },
            },
            result:
              option === "left"
                ? -1
                : option === "right"
                  ? 1
                  : option === "both"
                    ? 0.5
                    : 0,
            ratings: updatedRatings,
            timestamp: new Date().toISOString(), // Add timestamp for better tracking
          };

          await onVote(voteData);
        }

        setSelectedOption(null);

        await new Promise((resolve) => setTimeout(resolve, 200));
        setIsProcessing(false);

        await new Promise((resolve) => setTimeout(resolve, 100));
        setIsTransitioning(false);
      } catch (error) {
        console.error("Error handling vote:", error);
        setVotingError({
          message: "Failed to submit vote. Please try again.",
          severity: "MEDIUM",
          isRetryable: true,
          originalError: error
        });
        
        // Show error toast
        showError('Failed to submit vote. Please try again.', { duration: 5000 });
        
        setIsProcessing(false);
        setIsTransitioning(false);
      }
    },
    [
      isProcessing,
      isTransitioning,
      isError,
      playSound,
      updateMatchResult,
      handleVote,
      onVote,
      currentMatch,
    ],
  );

  // Separate click handler for name cards
  const handleNameCardClick = useCallback(
    (option) => {
      if (isProcessing || isTransitioning) {
        return;
      }

      // Set the selected option first
      setSelectedOption(option);

      // Then trigger the vote
      handleVoteWithAnimation(option);
    },
    [isProcessing, isTransitioning, handleVoteWithAnimation],
  );

  const handleEndEarly = useCallback(async () => {
    try {
      setIsProcessing(true);
      const currentRatings = getCurrentRatings();
      if (currentRatings && Object.keys(currentRatings).length > 0) {
        await onComplete(currentRatings);
      }
    } catch (error) {
      console.error("Error ending tournament:", error);
    } finally {
      setIsProcessing(false);
    }
  }, [getCurrentRatings, onComplete]);

<<<<<<< HEAD
  // Enhanced keyboard controls with accessibility
=======
  const handleVoteRetry = useCallback(() => {
    setVotingError(null);
    // The user can try voting again by clicking on a name card
  }, []);

  // Add keyboard controls
>>>>>>> 859d639d
  useEffect(() => {
    const handleKeyPress = (e) => {
      if (isProcessing || isTransitioning) {
        return;
      }

      switch (e.key) {
        case "ArrowLeft":
          e.preventDefault();
          setSelectedOption("left");
          if (audioRef.current && !isMuted) {
            audioRef.current.currentTime = 0;
            audioRef.current.play();
          }
          break;
        case "ArrowRight":
          e.preventDefault();
          setSelectedOption("right");
          if (audioRef.current && !isMuted) {
            audioRef.current.currentTime = 0;
            audioRef.current.play();
          }
          break;
        case " ":
        case "Enter":
          e.preventDefault();
          if (selectedOption) {
            handleVoteWithAnimation(selectedOption);
          }
          break;
        case "ArrowUp":
          e.preventDefault();
          handleVoteWithAnimation("both");
          break;
        case "ArrowDown":
          e.preventDefault();
          handleVoteWithAnimation("neither");
          break;
        case "Tab":
          // Allow normal tab navigation
          break;
        case "Escape":
          // Clear selection
          setSelectedOption(null);
          break;
        default:
          break;
      }
    };

    window.addEventListener("keydown", handleKeyPress);
    return () => window.removeEventListener("keydown", handleKeyPress);
  }, [
    selectedOption,
    isProcessing,
    isTransitioning,
    handleVoteWithAnimation,
    isMuted,
  ]);

  // Match result component
  const MatchResult = () => {
    if (!showMatchResult || !lastMatchResult) {
      return null;
    }

    return (
      <div className={styles.matchResult} role="status" aria-live="polite">
        <div className={styles.resultContent}>
          <span className={styles.resultMessage}>{lastMatchResult}</span>
          <span className={styles.tournamentProgress}>
            Round {roundNumber} - Match {currentMatchNumber} of {totalMatches}
          </span>
        </div>
      </div>
    );
  };

  // Round transition component
  const RoundTransition = () => {
    if (!showRoundTransition || !nextRoundNumber) {
      return null;
    }

    return (
      <div className={styles.roundTransition} role="status" aria-live="polite">
        <div className={styles.transitionContent}>
          <div className={styles.roundIcon}>🏆</div>
          <h2 className={styles.roundTitle}>Round {nextRoundNumber}</h2>
          <p className={styles.roundSubtitle}>Tournament continues...</p>
        </div>
      </div>
    );
  };

  const handleVolumeChange = useCallback((type, value) => {
    setVolume((prev) => {
      const newVolume = { ...prev, [type]: value };
      if (audioRef.current && type === "effects") {
        audioRef.current.volume = value;
      }
      if (musicRef.current && type === "music") {
        musicRef.current.volume = value;
      }
      return newVolume;
    });
  }, []);

  // Transform match history for the Bracket component
  const transformedMatches = useMemo(() => {
    return matchHistory.map((vote, index) => {
      // Convert numeric result to winner format
      let winner;
      if (vote.result < -0.1) {
        winner = -1;
      } else if (vote.result > 0.1) {
        winner = 1;
      } else if (Math.abs(vote.result) <= 0.1) {
        winner = 0;
      } else {
        winner = 2;
      } // skip

      return {
        id: index + 1,
        name1: vote.match.left.name,
        name2: vote.match.right.name,
        winner,
      };
    });
  }, [matchHistory]);

  // Round transition effect
  useEffect(() => {
    if (roundNumber > 1) {
      setShowRoundTransition(true);
      setNextRoundNumber(roundNumber);

      // Hide transition after 2 seconds
      const timer = setTimeout(() => {
        setShowRoundTransition(false);
        setNextRoundNumber(null);
      }, 2000);

      return () => clearTimeout(timer);
    }
  }, [roundNumber]);

  // Add error UI
  if (isError) {
    return (
      <div className={styles.errorContainer}>
        <h3>Tournament Error</h3>
        <p>There was an error with the tournament. Please try again.</p>
        <button
          onClick={() => window.location.reload()}
          className={styles.retryButton}
        >
          Restart Tournament
        </button>
      </div>
    );
  }

  if (!currentMatch) {
    return <LoadingSpinner />;
  }

  return (
    <div className={styles.tournament} role="main" aria-live="polite">
      <div
        className={styles.progressInfo}
        role="status"
        aria-live="polite"
        aria-atomic="true"
      >
        <div className={styles.roundInfo}>
          <span className={styles.roundNumber}>Round {roundNumber}</span>
          <span className={styles.matchCount}>
            Match {currentMatchNumber} of {totalMatches}
          </span>
        </div>
        <div
          className={styles.percentageInfo}
          aria-label={`Tournament is ${progress}% complete`}
        >
          {progress}% Complete
        </div>
      </div>

      <TournamentControls
        onEndEarly={handleEndEarly}
        isTransitioning={isTransitioning || isProcessing}
        isMuted={isMuted}
        onToggleMute={handleToggleMute}
        onNextTrack={handleNextTrack}
        currentTrack={currentTrack}
        trackInfo={musicTracks[currentTrack]}
        audioError={audioError}
        onRetryAudio={retryAudio}
        volume={volume}
        onVolumeChange={handleVolumeChange}
      />

      <div className={styles.tournamentLayout} role="main" aria-label="Tournament voting interface">
        <div
          className={styles.matchup}
          role="region"
          aria-label="Current matchup"
          aria-busy={isTransitioning || isProcessing}
        >
          <div className={styles.namesRow}>
            <div
              className={`${styles.nameContainer} ${selectedOption === "left" ? styles.selected : ""}`}
              role="group"
              aria-label="Left name option"
            >
              <NameCard
                name={currentMatch.left.name}
                description={currentMatch.left.description}
                onClick={() => handleNameCardClick("left")}
                selected={selectedOption === "left"}
                disabled={isProcessing || isTransitioning}
                shortcutHint="Press ← arrow key"
                size="medium"
              />
            </div>

            <div className={styles.vsSection} aria-hidden="true">
              <span className={styles.vsText}>vs</span>
            </div>

            <div
              className={`${styles.nameContainer} ${selectedOption === "right" ? styles.selected : ""}`}
              role="group"
              aria-label="Right name option"
            >
              <NameCard
                name={currentMatch.right.name}
                description={currentMatch.right.description}
                onClick={() => handleNameCardClick("right")}
                selected={selectedOption === "right"}
                disabled={isProcessing || isTransitioning}
                shortcutHint="Press → arrow key"
                size="medium"
              />
            </div>
          </div>

          <div
            className={styles.extraOptions}
            role="group"
            aria-label="Additional voting options"
          >
            <button
              className={`${styles.extraOptionsButton} ${selectedOption === "both" ? styles.selected : ""}`}
              onClick={() => handleVoteWithAnimation("both")}
              disabled={isProcessing || isTransitioning}
              aria-pressed={selectedOption === "both"}
              aria-label="Vote for both names (Press Up arrow key)"
              type="button"
            >
              I Like Both! <span className={styles.shortcutHint} aria-hidden="true">(↑ Up)</span>
            </button>

            <button
              className={`${styles.extraOptionsButton} ${selectedOption === "neither" ? styles.selected : ""}`}
              onClick={() => handleVoteWithAnimation("neither")}
              disabled={isProcessing || isTransitioning}
              aria-pressed={selectedOption === "neither"}
              aria-label="Skip this match (Press Down arrow key)"
              type="button"
            >
              Skip <span className={styles.shortcutHint} aria-hidden="true">(↓ Down)</span>
            </button>
          </div>

          {/* Voting error display */}
          {votingError && (
            <InlineError
              error={votingError}
              context="vote"
              position="below"
              onRetry={handleVoteRetry}
              onDismiss={() => setVotingError(null)}
              showRetry={true}
              showDismiss={true}
              size="medium"
              className={styles.votingError}
            />
          )}
        </div>

        <div className={styles.tournamentControls}>
          <button
            className={styles.bracketToggle}
            onClick={() => setShowBracket(!showBracket)}
            aria-expanded={showBracket}
            aria-controls="bracketView"
          >
            {showBracket ? "Hide Tournament History" : "Show Tournament History"}
            <span className={styles.bracketToggleIcon}>
              {showBracket ? "▼" : "▶"}
            </span>
          </button>
          
          <button
            className={styles.keyboardHelpToggle}
            onClick={() => setShowKeyboardHelp(!showKeyboardHelp)}
            aria-expanded={showKeyboardHelp}
            aria-controls="keyboardHelp"
            type="button"
          >
            <span className={styles.keyboardIcon}>⌨️</span>
            Keyboard Shortcuts
            <span className={styles.keyboardHelpIcon}>
              {showKeyboardHelp ? "▼" : "▶"}
            </span>
          </button>
        </div>

        {showKeyboardHelp && (
          <div
            id="keyboardHelp"
            className={styles.keyboardHelp}
            role="complementary"
            aria-label="Keyboard shortcuts help"
          >
            <h3>Keyboard Shortcuts</h3>
            <ul>
              <li><kbd>←</kbd> Select left name</li>
              <li><kbd>→</kbd> Select right name</li>
              <li><kbd>↑</kbd> Vote for both names</li>
              <li><kbd>↓</kbd> Skip this match</li>
              <li><kbd>Space</kbd> or <kbd>Enter</kbd> Vote for selected name</li>
              <li><kbd>Escape</kbd> Clear selection</li>
              <li><kbd>Tab</kbd> Navigate between elements</li>
            </ul>
          </div>
        )}

        {showBracket && (
          <div
            id="bracketView"
            className={styles.bracketView}
            role="complementary"
            aria-label="Tournament bracket history"
          >
            <Bracket matches={transformedMatches} />
          </div>
        )}
      </div>

      {/* Replace name insight with match result */}
      <MatchResult />
      <RoundTransition />
    </div>
  );
}

function Tournament(props) {
  return (
    <ErrorBoundary>
      <TournamentContent {...props} />
    </ErrorBoundary>
  );
}

Tournament.displayName = "Tournament";

Tournament.propTypes = {
  names: PropTypes.array,
  existingRatings: PropTypes.object,
  onComplete: PropTypes.func,
  userName: PropTypes.string,
  onVote: PropTypes.func,
};

export default Tournament;<|MERGE_RESOLUTION|>--- conflicted
+++ resolved
@@ -489,16 +489,12 @@
     }
   }, [getCurrentRatings, onComplete]);
 
-<<<<<<< HEAD
-  // Enhanced keyboard controls with accessibility
-=======
   const handleVoteRetry = useCallback(() => {
     setVotingError(null);
     // The user can try voting again by clicking on a name card
   }, []);
 
-  // Add keyboard controls
->>>>>>> 859d639d
+  // Enhanced keyboard controls with accessibility
   useEffect(() => {
     const handleKeyPress = (e) => {
       if (isProcessing || isTransitioning) {
