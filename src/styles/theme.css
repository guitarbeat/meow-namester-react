--- conflicted
+++ resolved
@@ -1,181 +1,2 @@
-<<<<<<< HEAD
 /* Compatibility shim for legacy imports */
-@import url("./global.css");
-=======
-body.light-theme {
-  --primary-color: var(--primary-600);
-  --primary-light: var(--primary-100);
-  --primary-dark: var(--primary-800);
-  --surface-color: #f4f6fa;
-  --background-color: #eef1f6;
-  --text-primary: #2c3544;
-  --text-secondary: #4b5563;
-  --text-tertiary: #6b7280;
-  --border-color: #e5e7eb;
-  --card-background: #f8fafc;
-  --card-border: #e5e7eb;
-  --card-hover: #f1f5f9;
-
-  /* Synced dark-mode variables for components using legacy names */
-  --surface-dark: #f4f6fa;
-  --card-background-dark: #f8fafc;
-  --card-hover-dark: #f1f5f9;
-  --border-color-dark: #e5e7eb;
-  --text-primary-dark: #2c3544;
-  --text-secondary-dark: #4b5563;
-  --button-primary-bg: var(--primary-700);
-  --button-primary-hover: var(--primary-800);
-  --button-secondary-bg: #2a2a2a;
-  --button-secondary-hover: #333;
-  --button-text-light: white;
-  --progress-background: var(--primary-100);
-  --progress-border: var(--primary-200);
-  --percentage-background: var(--surface-color);
-  --percentage-text: var(--primary-600);
-  --vs-background: var(--primary-200);
-  --vs-text: var(--primary-600);
-  --header-background: rgb(244 246 250 / 90%);
-  --header-border: var(--border-color);
-  --shadow-color: rgba(var(--black-rgb), 0.1);
-  --shadow-color-light: rgba(var(--black-rgb), 0.05);
-  --shadow-color-medium: rgba(var(--black-rgb), 0.1);
-  --shadow-color-strong: rgba(var(--black-rgb), 0.15);
-
-  /* Mobile-specific light theme overrides */
-  --mobile-card-background: #ffffff;
-  --mobile-card-border: #d1d5db;
-  --mobile-card-hover: #f9fafb;
-  --mobile-text-primary: #1f2937;
-  --mobile-text-secondary: #374151;
-  --mobile-border-color: #d1d5db;
-}
-
-body:not(.light-theme) {
-  --primary-color: var(--primary-400);
-  --primary-light: rgb(125 127 255 / 20%);
-  --primary-dark: var(--primary-200);
-  --surface-color: #111428;
-  --background-color: #0b1020;
-  --card-background: #121633;
-  --card-border: #263056;
-  --card-hover: #1a1f3d;
-
-  /* Synced dark-mode variables for components using legacy names */
-  --surface-dark: #111428;
-  --card-background-dark: #121633;
-  --card-hover-dark: #1a1f3d;
-  --border-color-dark: #263056;
-  --text-primary-dark: #f8fafc;
-  --text-secondary-dark: #e2e8f0;
-  --text-primary: #f8fafc;
-  --text-secondary: #e2e8f0;
-  --text-tertiary: #a5b4c7;
-  --border-color: #263056;
-  --button-primary-bg: var(--primary-400);
-  --button-primary-hover: var(--primary-300);
-  --button-secondary-bg: rgb(255 255 255 / 10%);
-  --button-secondary-hover: rgb(255 255 255 / 18%);
-  --button-text-light: white;
-  --shadow-color: rgb(0 0 0 / 40%);
-  --shadow-color-light: rgb(0 0 0 / 15%);
-  --shadow-color-medium: rgb(0 0 0 / 25%);
-  --shadow-color-strong: rgb(0 0 0 / 35%);
-  --overlay-light: rgb(0 0 0 / 35%);
-  --overlay-medium: rgb(0 0 0 / 50%);
-  --overlay-dark: rgb(0 0 0 / 65%);
-  --overlay-darker: rgb(0 0 0 / 75%);
-
-  /* Mobile-specific dark theme overrides */
-  --mobile-card-background: #1a1f3d;
-  --mobile-card-border: #374151;
-  --mobile-card-hover: #1f2937;
-  --mobile-text-primary: #f9fafb;
-  --mobile-text-secondary: #d1d5db;
-  --mobile-border-color: #4b5563;
-}
-
-/* Mobile-specific theme overrides for better visibility */
-@media (width <= 768px) {
-  body.light-theme {
-    --card-background: var(--mobile-card-background);
-    --card-border: var(--mobile-card-border);
-    --card-hover: var(--mobile-card-hover);
-    --text-primary: var(--mobile-text-primary);
-    --text-secondary: var(--mobile-text-secondary);
-    --border-color: var(--mobile-border-color);
-    
-    /* Enhanced mobile contrast */
-    --button-primary-bg: var(--primary-600);
-    --button-primary-hover: var(--primary-700);
-    --button-secondary-bg: #f3f4f6;
-    --button-secondary-hover: #e5e7eb;
-    --button-text-light: var(--text-primary);
-  }
-
-  body:not(.light-theme) {
-    --card-background: var(--mobile-card-background);
-    --card-border: var(--mobile-card-border);
-    --card-hover: var(--mobile-card-hover);
-    --text-primary: var(--mobile-text-primary);
-    --text-secondary: var(--mobile-text-secondary);
-    --border-color: var(--mobile-border-color);
-    
-    /* Enhanced mobile contrast for dark theme */
-    --button-primary-bg: var(--primary-500);
-    --button-primary-hover: var(--primary-400);
-    --button-secondary-bg: rgb(255 255 255 / 15%);
-    --button-secondary-hover: rgb(255 255 255 / 25%);
-  }
-}
-
-/* Small mobile devices (iPhone SE, etc.) */
-@media (width <= 430px) {
-  body.light-theme {
-    --card-background: #ffffff;
-    --card-border: #e5e7eb;
-    --card-hover: #f9fafb;
-    --text-primary: #111827;
-    --text-secondary: #374151;
-    --border-color: #d1d5db;
-  }
-
-  body:not(.light-theme) {
-    --card-background: #1e293b;
-    --card-border: #334155;
-    --card-hover: #0f172a;
-    --text-primary: #f8fafc;
-    --text-secondary: #e2e8f0;
-    --border-color: #475569;
-  }
-}
-
-/* High contrast mode support */
-@media (prefers-contrast: more) {
-  body.light-theme {
-    --card-background: #ffffff;
-    --card-border: #000000;
-    --text-primary: #000000;
-    --text-secondary: #1f2937;
-    --border-color: #000000;
-  }
-
-  body:not(.light-theme) {
-    --card-background: #000000;
-    --card-border: #ffffff;
-    --text-primary: #ffffff;
-    --text-secondary: #e5e7eb;
-    --border-color: #ffffff;
-  }
-}
-
-/* Reduced motion support */
-@media (prefers-reduced-motion: reduce) {
-  :root {
-    --transition-all: none;
-    --transition-transform: none;
-    --transition-opacity: none;
-    --transition-smooth: none;
-    --transition-bounce: none;
-  }
-}
->>>>>>> 4959fc6e
+@import url("./global.css");