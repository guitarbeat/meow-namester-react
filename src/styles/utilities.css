--- conflicted
+++ resolved
@@ -1,1046 +1,2 @@
-<<<<<<< HEAD
 /* Compatibility shim for legacy imports */
-@import url("./global.css");
-=======
-/* Layout */
-.container {
-  width: 100%;
-  max-width: 1200px;
-  padding: 0 var(--space-4);
-  margin: 0 auto;
-}
-
-/* Flexbox */
-.flex {
-  display: flex;
-}
-
-.flex-col {
-  flex-direction: column;
-}
-
-.flex-row {
-  flex-direction: row;
-}
-
-.flex-wrap {
-  flex-wrap: wrap;
-}
-
-.items-center {
-  align-items: center;
-}
-
-.items-start {
-  align-items: flex-start;
-}
-
-.items-end {
-  align-items: flex-end;
-}
-
-.justify-center {
-  justify-content: center;
-}
-
-.justify-between {
-  justify-content: space-between;
-}
-
-.justify-start {
-  justify-content: flex-start;
-}
-
-.justify-end {
-  justify-content: flex-end;
-}
-
-.flex-1 {
-  flex: 1;
-}
-
-.flex-auto {
-  flex: auto;
-}
-
-.flex-none {
-  flex: none;
-}
-
-/* Grid */
-.grid {
-  display: grid;
-}
-
-.grid-cols-1 {
-  grid-template-columns: repeat(1, minmax(0, 1fr));
-}
-
-.grid-cols-2 {
-  grid-template-columns: repeat(2, minmax(0, 1fr));
-}
-
-.grid-cols-3 {
-  grid-template-columns: repeat(3, minmax(0, 1fr));
-}
-
-.grid-cols-4 {
-  grid-template-columns: repeat(4, minmax(0, 1fr));
-}
-
-.gap-2 {
-  gap: var(--space-2);
-}
-
-.gap-4 {
-  gap: var(--space-4);
-}
-
-.gap-6 {
-  gap: var(--space-6);
-}
-
-.gap-8 {
-  gap: var(--space-8);
-}
-
-/* Spacing */
-.m-0 {
-  margin: 0;
-}
-
-.m-2 {
-  margin: var(--space-2);
-}
-
-.m-4 {
-  margin: var(--space-4);
-}
-
-.m-6 {
-  margin: var(--space-6);
-}
-
-.m-8 {
-  margin: var(--space-8);
-}
-
-.mt-2 {
-  margin-top: var(--space-2);
-}
-
-.mt-4 {
-  margin-top: var(--space-4);
-}
-
-.mt-6 {
-  margin-top: var(--space-6);
-}
-
-.mt-8 {
-  margin-top: var(--space-8);
-}
-
-.mb-2 {
-  margin-bottom: var(--space-2);
-}
-
-.mb-4 {
-  margin-bottom: var(--space-4);
-}
-
-.mb-6 {
-  margin-bottom: var(--space-6);
-}
-
-.mb-8 {
-  margin-bottom: var(--space-8);
-}
-
-.ml-2 {
-  margin-left: var(--space-2);
-}
-
-.ml-4 {
-  margin-left: var(--space-4);
-}
-
-.ml-6 {
-  margin-left: var(--space-6);
-}
-
-.ml-8 {
-  margin-left: var(--space-8);
-}
-
-.mr-2 {
-  margin-right: var(--space-2);
-}
-
-.mr-4 {
-  margin-right: var(--space-4);
-}
-
-.mr-6 {
-  margin-right: var(--space-6);
-}
-
-.mr-8 {
-  margin-right: var(--space-8);
-}
-
-.p-0 {
-  padding: 0;
-}
-
-.p-2 {
-  padding: var(--space-2);
-}
-
-.p-4 {
-  padding: var(--space-4);
-}
-
-.p-6 {
-  padding: var(--space-6);
-}
-
-.p-8 {
-  padding: var(--space-8);
-}
-
-.pt-2 {
-  padding-top: var(--space-2);
-}
-
-.pt-4 {
-  padding-top: var(--space-4);
-}
-
-.pt-6 {
-  padding-top: var(--space-6);
-}
-
-.pt-8 {
-  padding-top: var(--space-8);
-}
-
-.pb-2 {
-  padding-bottom: var(--space-2);
-}
-
-.pb-4 {
-  padding-bottom: var(--space-4);
-}
-
-.pb-6 {
-  padding-bottom: var(--space-6);
-}
-
-.pb-8 {
-  padding-bottom: var(--space-8);
-}
-
-.pl-2 {
-  padding-left: var(--space-2);
-}
-
-.pl-4 {
-  padding-left: var(--space-4);
-}
-
-.pl-6 {
-  padding-left: var(--space-6);
-}
-
-.pl-8 {
-  padding-left: var(--space-8);
-}
-
-.pr-2 {
-  padding-right: var(--space-2);
-}
-
-.pr-4 {
-  padding-right: var(--space-4);
-}
-
-.pr-6 {
-  padding-right: var(--space-6);
-}
-
-.pr-8 {
-  padding-right: var(--space-8);
-}
-
-/* Typography */
-.text-xs {
-  font-size: var(--text-xs);
-}
-
-.text-sm {
-  font-size: var(--text-sm);
-}
-
-.text-base {
-  font-size: var(--text-base);
-}
-
-.text-lg {
-  font-size: var(--text-lg);
-}
-
-.text-xl {
-  font-size: var(--text-xl);
-}
-
-.text-2xl {
-  font-size: var(--text-2xl);
-}
-
-.text-3xl {
-  font-size: var(--text-3xl);
-}
-
-.text-4xl {
-  font-size: var(--text-4xl);
-}
-
-.text-5xl {
-  font-size: var(--text-5xl);
-}
-
-.font-sans {
-  font-family: var(--font-sans);
-}
-
-.font-serif {
-  font-family: var(--font-serif);
-}
-
-.font-mono {
-  font-family: var(--font-mono);
-}
-
-.font-normal {
-  font-weight: 400;
-}
-
-.font-medium {
-  font-weight: 500;
-}
-
-.font-semibold {
-  font-weight: 600;
-}
-
-.font-bold {
-  font-weight: 700;
-}
-
-.text-left {
-  text-align: left;
-}
-
-.text-center {
-  text-align: center;
-}
-
-.text-right {
-  text-align: right;
-}
-
-.text-primary {
-  color: var(--text-primary);
-}
-
-.text-secondary {
-  color: var(--text-secondary);
-}
-
-.text-tertiary {
-  color: var(--text-tertiary);
-}
-
-.leading-none {
-  line-height: 1;
-}
-
-.leading-tight {
-  line-height: 1.25;
-}
-
-.leading-normal {
-  line-height: 1.5;
-}
-
-.leading-relaxed {
-  line-height: 1.75;
-}
-
-/* Colors */
-.bg-primary {
-  background-color: var(--primary-color);
-}
-
-.bg-surface {
-  background-color: var(--surface-color);
-}
-
-.bg-background {
-  background-color: var(--background-color);
-}
-
-.bg-card {
-  background-color: var(--card-background);
-}
-
-.border-primary {
-  border-color: var(--primary-color);
-}
-
-.border-surface {
-  border-color: var(--surface-color);
-}
-
-.border-card {
-  border-color: var(--card-border);
-}
-
-/* Effects */
-.shadow-sm {
-  box-shadow: var(--shadow-sm);
-}
-
-.shadow-md {
-  box-shadow: var(--shadow-md);
-}
-
-.shadow-lg {
-  box-shadow: var(--shadow-lg);
-}
-
-.shadow-xl {
-  box-shadow: var(--shadow-xl);
-}
-
-.rounded-sm {
-  border-radius: var(--radius-sm);
-}
-
-.rounded-md {
-  border-radius: var(--radius-md);
-}
-
-.rounded-lg {
-  border-radius: var(--radius-lg);
-}
-
-.rounded-xl {
-  border-radius: var(--radius-xl);
-}
-
-.rounded-2xl {
-  border-radius: var(--radius-2xl);
-}
-
-.rounded-full {
-  border-radius: var(--radius-full);
-}
-
-/* States */
-.disabled {
-  pointer-events: none;
-  cursor: not-allowed;
-  opacity: 0.7;
-}
-
-.hidden {
-  display: none;
-}
-
-.invisible {
-  visibility: hidden;
-}
-
-.visible {
-  visibility: visible;
-}
-
-.opacity-0 {
-  opacity: 0;
-}
-
-.opacity-25 {
-  opacity: 0.25;
-}
-
-.opacity-50 {
-  opacity: 0.5;
-}
-
-.opacity-75 {
-  opacity: 0.75;
-}
-
-.opacity-100 {
-  opacity: 1;
-}
-
-/* Z-index */
-.z-0 {
-  z-index: var(--z-0);
-}
-
-.z-10 {
-  z-index: var(--z-10);
-}
-
-.z-20 {
-  z-index: var(--z-20);
-}
-
-.z-30 {
-  z-index: var(--z-30);
-}
-
-.z-40 {
-  z-index: var(--z-40);
-}
-
-.z-50 {
-  z-index: var(--z-50);
-}
-
-.z-auto {
-  z-index: auto;
-}
-
-/* Position */
-.relative {
-  position: relative;
-}
-
-.absolute {
-  position: absolute;
-}
-
-.fixed {
-  position: fixed;
-}
-
-.sticky {
-  position: sticky;
-}
-
-.top-0 {
-  top: 0;
-}
-
-.right-0 {
-  right: 0;
-}
-
-.bottom-0 {
-  bottom: 0;
-}
-
-.left-0 {
-  left: 0;
-}
-
-.inset-0 {
-  inset: 0;
-}
-
-/* Responsive */
-@media (width <= 640px) {
-  .sm\:hidden {
-    display: none;
-  }
-
-  .sm\:block {
-    display: block;
-  }
-
-  .sm\:flex {
-    display: flex;
-  }
-
-  .sm\:grid {
-    display: grid;
-  }
-
-  .sm\:grid-cols-1 {
-    grid-template-columns: repeat(1, minmax(0, 1fr));
-  }
-
-  .sm\:flex-col {
-    flex-direction: column;
-  }
-
-  .sm\:text-sm {
-    font-size: var(--text-sm);
-  }
-
-  .sm\:text-base {
-    font-size: var(--text-base);
-  }
-}
-
-@media (width <= 768px) {
-  .md\:hidden {
-    display: none;
-  }
-
-  .md\:block {
-    display: block;
-  }
-
-  .md\:flex {
-    display: flex;
-  }
-
-  .md\:grid {
-    display: grid;
-  }
-
-  .md\:grid-cols-2 {
-    grid-template-columns: repeat(2, minmax(0, 1fr));
-  }
-
-  .md\:flex-row {
-    flex-direction: row;
-  }
-
-  .md\:text-lg {
-    font-size: var(--text-lg);
-  }
-
-  .md\:text-xl {
-    font-size: var(--text-xl);
-  }
-}
-
-@media (width <= 1024px) {
-  .lg\:hidden {
-    display: none;
-  }
-
-  .lg\:block {
-    display: block;
-  }
-
-  .lg\:flex {
-    display: flex;
-  }
-
-  .lg\:grid {
-    display: grid;
-  }
-
-  .lg\:grid-cols-3 {
-    grid-template-columns: repeat(3, minmax(0, 1fr));
-  }
-
-  .lg\:text-2xl {
-    font-size: var(--text-2xl);
-  }
-
-  .lg\:text-3xl {
-    font-size: var(--text-3xl);
-  }
-}
-
-/* Animations */
-.animate-fade-in {
-  animation: fadeIn var(--duration-normal) ease-out;
-}
-
-.animate-slide-up {
-  animation: slideUp var(--duration-normal) var(--ease-out-expo);
-}
-
-.animate-pulse {
-  animation: pulse 2s infinite;
-}
-
-/* Transitions */
-.transition-all {
-  transition: var(--transition-all);
-}
-
-.transition-transform {
-  transition: var(--transition-transform);
-}
-
-.transition-opacity {
-  transition: var(--transition-opacity);
-}
-
-.transition-colors {
-  transition:
-    color var(--transition-smooth),
-    background-color var(--transition-smooth),
-    border-color var(--transition-smooth);
-}
-
-/* Hover Effects */
-.hover\:shadow-md:hover {
-  box-shadow: var(--shadow-md);
-}
-
-.hover\:shadow-lg:hover {
-  box-shadow: var(--shadow-lg);
-}
-
-.hover\:scale-105:hover {
-  transform: scale(1.05);
-}
-
-.hover\:translate-y-1:hover {
-  transform: translateY(-0.25rem);
-}
-
-.hover\:opacity-75:hover {
-  opacity: 0.75;
-}
-
-.hover\:opacity-100:hover {
-  opacity: 1;
-}
-
-/* Focus Effects */
-.focus\:outline-none:focus {
-  outline: none;
-}
-
-.focus\:ring:focus {
-  outline: none;
-  box-shadow: 0 0 0 3px rgba(var(--primary-rgb), 0.1);
-}
-
-/* Active Effects */
-.active\:scale-95:active {
-  transform: scale(0.95);
-}
-
-.active\:translate-y-0:active {
-  transform: translateY(0);
-}
-
-/* Dimensions */
-.w-full {
-  width: 100%;
-}
-
-.h-full {
-  height: 100%;
-}
-
-/* Position */
-.relative {
-  position: relative;
-}
-
-.absolute {
-  position: absolute;
-}
-
-.fixed {
-  position: fixed;
-}
-
-.sticky {
-  position: sticky;
-}
-
-/* Display */
-.hidden {
-  display: none;
-}
-
-.block {
-  display: block;
-}
-
-.inline-block {
-  display: inline-block;
-}
-
-/* Overflow */
-.overflow-hidden {
-  overflow: hidden;
-}
-
-.overflow-auto {
-  overflow: auto;
-}
-
-/* Animations */
-.fade-in {
-  animation: fadeIn 0.3s ease-in;
-}
-
-.slide-up {
-  animation: slideUp 0.3s ease-out;
-}
-
-@keyframes fadeIn {
-  0% {
-    opacity: 0;
-  }
-
-  100% {
-    opacity: 1;
-  }
-}
-
-@keyframes slideUp {
-  0% {
-    opacity: 0;
-    transform: translateY(20px);
-  }
-
-  100% {
-    opacity: 1;
-    transform: translateY(0);
-  }
-}
-
-/* Controls */
-.button-primary:hover:not(:disabled) {
-  background: var(--primary-700);
-}
-
-.button-primary:active:not(:disabled) {
-  background: var(--primary-800);
-}
-
-.button-secondary:hover:not(:disabled) {
-  background: var(--primary-200);
-  border-color: var(--primary-600);
-}
-
-.control-primary:hover:not(:disabled) {
-  background: var(--primary-dark);
-  transform: translateY(-1px);
-}
-
-.control-secondary:hover:not(:disabled) {
-  background: var(--card-hover);
-  border-color: var(--border-color);
-  transform: translateY(-1px);
-}
-
-/* Cards */
-.card-base:focus-visible {
-  outline: 2px solid var(--primary-color);
-  outline-offset: 2px;
-  box-shadow: var(--shadow-lg);
-}
-
-/* Navigation */
-.nav-menu {
-  display: flex;
-  gap: var(--space-2);
-}
-
-.nav-menu button {
-  padding: var(--space-2) var(--space-4);
-  font-size: var(--text-base);
-  color: var(--text-secondary);
-  cursor: pointer;
-  background: transparent;
-  border: none;
-  border-radius: var(--radius-lg);
-  transition: var(--transition-all);
-}
-
-.nav-menu button:hover {
-  color: var(--primary-700);
-  background: var(--primary-100);
-}
-
-.nav-menu button.active {
-  color: white;
-  background: var(--primary-500);
-}
-
-/* User Controls */
-.user-controls {
-  position: relative;
-  z-index: var(--z-10);
-  display: flex;
-  flex-wrap: wrap;
-  gap: var(--space-6);
-  align-items: center;
-  justify-content: center;
-}
-
-.user-welcome {
-  display: flex;
-  gap: var(--space-2);
-  align-items: center;
-  font-size: var(--text-lg);
-  color: var(--text-secondary);
-}
-
-.user-welcome::before {
-  content: "👋";
-}
-
-.logout-button {
-  padding: var(--space-2) var(--space-4);
-  font-size: var(--text-sm);
-  color: var(--text-secondary);
-  cursor: pointer;
-  background: transparent;
-  border: 1px solid var(--border-color);
-  border-radius: var(--radius-lg);
-  transition: var(--transition-all);
-}
-
-.logout-button:hover {
-  color: var(--primary-600);
-  background: var(--primary-50);
-  border-color: var(--primary-300);
-}
-
-/* Responsive */
-@media (width <= 768px) {
-  .user-controls {
-    flex-direction: column;
-    gap: var(--space-4);
-  }
-
-  .nav-menu {
-    justify-content: center;
-    width: 100%;
-  }
-
-  .user-welcome {
-    font-size: var(--text-base);
-  }
-
-  .card-base {
-    transition:
-      transform 0.2s ease,
-      box-shadow 0.2s ease;
-  }
-
-  .card-base:active {
-    transform: scale(0.98);
-  }
-
-  .name-card:hover {
-    box-shadow: var(--shadow-md);
-  }
-
-  /* Enhanced mobile color utilities */
-  .mobile\:bg-card {
-    background-color: var(--card-background);
-  }
-
-  .mobile\:text-primary {
-    color: var(--text-primary);
-  }
-
-  .mobile\:text-secondary {
-    color: var(--text-secondary);
-  }
-
-  .mobile\:border-card {
-    border-color: var(--card-border);
-  }
-
-  /* Mobile touch feedback utilities */
-  .mobile\:touch-feedback:active {
-    transform: scale(0.98);
-    background-color: var(--card-hover);
-  }
-
-  .mobile\:touch-feedback-light:active {
-    transform: scale(0.98);
-    background-color: var(--primary-100);
-  }
-}
-
-@media (width <= 480px) {
-  .nav-menu button {
-    padding: var(--space-2) var(--space-3);
-  }
-
-  /* Small mobile specific utilities */
-  .mobile-sm\:text-sm {
-    font-size: var(--text-sm);
-  }
-
-  .mobile-sm\:p-3 {
-    padding: var(--space-3);
-  }
-
-  .mobile-sm\:gap-3 {
-    gap: var(--space-3);
-  }
-}
-
-/* Touch device optimizations */
-@media (hover: none) and (pointer: coarse) {
-  /* Enhanced touch feedback for all interactive elements */
-  .touch\:active-scale:active {
-    transform: scale(0.95);
-  }
-
-  .touch\:active-bg:active {
-    background-color: var(--card-hover);
-  }
-
-  .touch\:active-border:active {
-    border-color: var(--primary-color);
-  }
-
-  /* Touch-friendly button states */
-  .touch\:button-active:active {
-    transform: scale(0.95);
-    background-color: var(--primary-700);
-    color: white;
-  }
-
-  .touch\:button-secondary-active:active {
-    transform: scale(0.95);
-    background-color: var(--card-hover);
-    border-color: var(--primary-color);
-  }
-}
-
-/* High contrast mode utilities */
-@media (prefers-contrast: more) {
-  .high-contrast\:border-2 {
-    border-width: 2px;
-  }
-
-  .high-contrast\:text-bold {
-    font-weight: 700;
-  }
-
-  .high-contrast\:shadow-strong {
-    box-shadow: var(--shadow-color-strong);
-  }
-}
-
-/* Reduced motion utilities */
-@media (prefers-reduced-motion: reduce) {
-  .motion-reduce\:transition-none {
-    transition: none;
-  }
-
-  .motion-reduce\:animate-none {
-    animation: none;
-  }
-
-  .motion-reduce\:transform-none {
-    transform: none;
-  }
-}
->>>>>>> 4959fc6e
+@import url("./global.css");