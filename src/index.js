/**
 * @module index
 * @description Application entry point. Renders the main App component
 * into the DOM and sets up React's StrictMode for development checks.
 *
 * @requires React
 * @requires ReactDOM
 * @requires App
 */

import React from "react";
import ReactDOM from "react-dom/client";
import "./index.css";
import App from "./App";
// import { Analytics } from "@vercel/analytics/react"

<<<<<<< HEAD
// Check if we're on the test loading page
const isLoadingTest = window.location.pathname.includes("/loading");

const LoadingTest = () => {
  const [size, setSize] = React.useState("large");
  const [text] = React.useState("Testing Loading Spinner...");
  const [isDarkMode, setIsDarkMode] = React.useState(
    window.matchMedia("(prefers-color-scheme: dark)").matches,
  );

  return (
    <div
      style={{
        minHeight: "100vh",
        display: "flex",
        flexDirection: "column",
        alignItems: "center",
        justifyContent: "center",
        background: isDarkMode ? "#121212" : "#f5f5f5",
        color: isDarkMode ? "white" : "#333",
        transition: "all 0.3s ease",
      }}
    >
      <h1 style={{ marginBottom: "1rem", textAlign: "center" }}>
        Loading Spinner Test Page
      </h1>

      <div
        style={{
          display: "flex",
          gap: "1rem",
          marginBottom: "2rem",
          flexWrap: "wrap",
          justifyContent: "center",
        }}
      >
        <button
          onClick={() => (window.location.href = "/")}
          style={{ padding: "0.5rem 1rem" }}
        >
          Back to App
        </button>

        <button
          onClick={() => setIsDarkMode(!isDarkMode)}
          style={{ padding: "0.5rem 1rem" }}
        >
          Toggle {isDarkMode ? "Light" : "Dark"} Mode
        </button>

        <select
          value={size}
          onChange={(e) => setSize(e.target.value)}
          style={{ padding: "0.5rem 1rem" }}
        >
          <option value="small">Small</option>
          <option value="medium">Medium</option>
          <option value="large">Large</option>
        </select>
      </div>

      <div style={{ position: "relative", zIndex: 5 }}>
        <LoadingSpinner size={size} text={text} />
      </div>
    </div>
  );
};

=======
>>>>>>> 3906b7cb
const root = ReactDOM.createRoot(document.getElementById("root"));
root.render(
  <React.StrictMode>
    <App />
  </React.StrictMode>,
);<|MERGE_RESOLUTION|>--- conflicted
+++ resolved
@@ -14,7 +14,6 @@
 import App from "./App";
 // import { Analytics } from "@vercel/analytics/react"
 
-<<<<<<< HEAD
 // Check if we're on the test loading page
 const isLoadingTest = window.location.pathname.includes("/loading");
 
@@ -83,8 +82,7 @@
   );
 };
 
-=======
->>>>>>> 3906b7cb
+
 const root = ReactDOM.createRoot(document.getElementById("root"));
 root.render(
   <React.StrictMode>
