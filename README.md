--- conflicted
+++ resolved
@@ -51,12 +51,11 @@
 
 If additional packages are missing, run `npm install` to ensure all dependencies from `package.json` are installed.
 
-<<<<<<< HEAD
 ## License
 
 Use of this project requires express permission from the author. See the
 [LICENSE](LICENSE) file for details on requesting permission.
-=======
+
 ## Linting
 
 Run ESLint on the JavaScript and JSX files:
@@ -69,5 +68,4 @@
 
 ```bash
 npm run lint:css
-```
->>>>>>> 1407e38e
+```